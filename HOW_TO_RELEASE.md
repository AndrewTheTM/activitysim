# How to issue an ActivitySim release

> **WARNING: These instructions are incomplete.**

01. Check that the branch you intend to release is passing tests on Travis.
    If it's not passing there you should not release it.

00. Start from a completely clean conda environment
    and git repository.  Assuming you have `conda` installed, you can do so
    by starting where ActivitySim is not yet cloned (e.g. in an empty
    directory) and running:
    ```sh
    conda create -n TEMP-ASIM-DEV python=3.9 git gh -c conda-forge --override-channels
    conda activate TEMP-ASIM-DEV
    gh auth login   # <--- (only needed if gh is not logged in)
    gh repo clone ActivitySim/activitysim
    cd activitysim
    ```

00. Per project policy, code on the main branch should have been released,
    but if you are *preparing* a release then the code should be on the `develop`
    branch.  Switch to that branch now, and make sure it is synced to the
    version on GitHub:
    ```sh
    git switch develop
    git pull
    ```

00. Update your Conda environment for testing.  We do not want to use an
    existing environment on your machine, as it may be out-of-date
    and we want to make sure everything passes muster using the
    most up-to-date dependencies available.  The following command
    will update the active environment (we made this to be `TEMP-ASIM-DEV`
    if you followed the directions above).
    ```sh
    conda env update --file=conda-environments/activitysim-dev.yml
    ```
    If you add to the ActivitySim dependencies, make sure to also update
    the environments in `conda-environments`, which are used for testing
    and development.  If they are not updated, these environments will end
    up with dependencies loaded from *pip* instead of *conda-forge*.

00. Run black to ensure that the codebase passes all style checks.
    This check should only take a few seconds.  These checks are also done on
    Travis and are platform independent, so they should not be necessary to
    replicate locally, but are listed here for completeness.
    ```sh
    black --check --diff .
    ```

00. Run the regular test suite on Windows. Travis tests are done on Linux,
    but most users are on Windows, and the test suite should also be run
    on Windows to ensure that it works on that platform as well.  If you
    are not preparing this release on Windows, you should be sure to run
    at least through this step on a Windows machine before finalizing a
    release.

    A few of the tests require pre-created data that is not included in the
    repository directly, but rather recreated on the fly before testing. The
    regular test suite takes some time to run, between about half an hour and
    two hours depending on the specs of your machine.
    ```sh
    python activitysim/examples/placeholder_multiple_zone/scripts/two_zone_example_data.py
    python activitysim/examples/placeholder_multiple_zone/scripts/three_zone_example_data.py
    pytest .
    ```

00. Test the full-scale regional examples. These examples are big, too
    large to run on Travis, and will take a lot of time (many hours) to
    download and run.
    ```sh
    mkdir tmp-asim
    cd activitysim/examples
    python create_run_all_examples.py > ../../tmp-asim/run_all_examples.bat
    cd ../../tmp-asim
    call run_all_examples.bat
    ```
    These tests will run through the gamut even if some of them crash, so
    if you don't sit and watch them go (please don't do this) you'll need
    to scan through the results to make sure there are no errors after the
    fact.
    ```sh
    python ../activitysim/examples/scan_examples_for_errors.py .
    ```

00. Test the notebooks in `activitysim/examples/prototype_mtc/notebooks`.
    There are also demo notebooks for estimation, but their functionality
    is completely tested in the unit tests run previously.

00. Use bump2version to tag the release commit and update the
    version number.  The following code will generate a "patch" release,
    incrementing the third value in the version number (i.e. "1.2.3"
    becomes "1.2.4").  Alternatively, make a "minor" or "major" release.
    The `--list` command will generate output to your console to confirm
    that the old and new version numbers are what you expect, before you
    push the commit (with the changed version in the code) and tags to
    GitHub.
    ```sh
    bump2version patch --list
    ```

    It is also possible to make a development pre-release. To do so,
    explicitly set the version number to the next patch plus a ".devN"
    suffix:

    ```sh
    bump2version patch --new-version 1.2.3.dev0 --list
    ```

    Then, when ready to make a "final" release, set the version by
    explicitly removing the suffix:
    ```sh
    bump2version patch --new-version 1.2.3 --list
    ```

00. Push the tagged commit to GitHub.
    ```sh
    git push --tags
    ```

<<<<<<< HEAD
00. For non-development releases, open a pull request to merge the proposed
    release into master. The following command will open a web browser for
=======
00. For non-development releases, open a pull request to merge the proposed 
    release into main. The following command will open a web browser for 
>>>>>>> b61f78bf
    you to create the pull request.
    ```sh
    gh pr create --web
    ```
    After creating the PR, confirm with the ActivitySim PMC that the release
    is ready before actually merging it.
<<<<<<< HEAD

    Once final approval is granted, merge the PR into master.  The presence
=======
    
    Once final approval is granted, merge the PR into main.  The presence
>>>>>>> b61f78bf
    of the git tags added earlier will trigger automated build steps to
    prepare and deploy the release to pypi and conda-forge.

00. Create a "release" on GitHub.
    ```sh
    gh release create v1.2.3
    ```
    For a development pre-release, include the `--prerelease` argument.
    As the project's policy is that only formally released code is merged
<<<<<<< HEAD
    to the master branch, any pre-release should also be built against a
=======
    to the main branch, any pre-release should also be built against a 
>>>>>>> b61f78bf
    non-default branch.  For example, to pre-release from the `develop`
    branch:
    ```sh
    gh release create v1.2.3.dev0 \
        --prerelease \
        --target develop \
        --notes "this pre-release is for a cool new feature" \
        --title "Development Pre-Release"
    ```

00. Clean up your workspace, including removing the Conda environment used for
    testing (which will prevent you from accidentally using an old
    environment when you should have a fresh up-to-date one next time).
    ```sh
    conda deactivate
    conda env remove -n TEMP-ASIM-DEV
    ```<|MERGE_RESOLUTION|>--- conflicted
+++ resolved
@@ -118,26 +118,16 @@
     git push --tags
     ```
 
-<<<<<<< HEAD
 00. For non-development releases, open a pull request to merge the proposed
-    release into master. The following command will open a web browser for
-=======
-00. For non-development releases, open a pull request to merge the proposed 
-    release into main. The following command will open a web browser for 
->>>>>>> b61f78bf
+    release into main. The following command will open a web browser for
     you to create the pull request.
     ```sh
     gh pr create --web
     ```
     After creating the PR, confirm with the ActivitySim PMC that the release
     is ready before actually merging it.
-<<<<<<< HEAD
 
-    Once final approval is granted, merge the PR into master.  The presence
-=======
-    
     Once final approval is granted, merge the PR into main.  The presence
->>>>>>> b61f78bf
     of the git tags added earlier will trigger automated build steps to
     prepare and deploy the release to pypi and conda-forge.
 
@@ -147,11 +137,7 @@
     ```
     For a development pre-release, include the `--prerelease` argument.
     As the project's policy is that only formally released code is merged
-<<<<<<< HEAD
-    to the master branch, any pre-release should also be built against a
-=======
-    to the main branch, any pre-release should also be built against a 
->>>>>>> b61f78bf
+    to the main branch, any pre-release should also be built against a
     non-default branch.  For example, to pre-release from the `develop`
     branch:
     ```sh
