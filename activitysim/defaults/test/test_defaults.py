--- conflicted
+++ resolved
@@ -87,12 +87,7 @@
     pdt.assert_series_equal(
         auto_choice[[2306822, 652072, 651907]],
         pd.Series(
-<<<<<<< HEAD
             [2, 1, 1], index=pd.Index([2306822, 652072, 651907], name="HHID")))
-=======
-            [2, 1, 1], index=pd.Index([2306822, 652072, 651907], name='HHID')))
->>>>>>> cf1942cb
-
     orca.run(["cdap_simulate"])
 
     orca.run(['mandatory_tour_frequency'])
@@ -103,14 +98,8 @@
     pdt.assert_series_equal(
         mtf_choice[[146642, 642922, 642921]],
         pd.Series(
-<<<<<<< HEAD
-            ['school2', 'work1', 'school2'],
-            index=pd.Index([146642, 642922, 642921], name="PERID")))
-=======
             ['school1', 'work1', 'school2'],
             index=pd.Index([146642, 642922, 642921], name='PERID')))
->>>>>>> cf1942cb
-
     orca.clear_cache()
 
 
