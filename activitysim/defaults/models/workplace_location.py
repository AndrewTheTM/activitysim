--- conflicted
+++ resolved
@@ -1,5 +1,4 @@
 import os
-
 import orca
 
 from activitysim import activitysim as asim
@@ -47,11 +46,7 @@
     choices = choices.reindex(persons_merged.index)
 
     print "Describe of choices:\n", choices.describe()
-<<<<<<< HEAD
-    sim.add_column("persons", "workplace_taz", choices)
+    orca.add_column("persons", "workplace_taz", choices)
 
     from .util.misc import add_dependent_columns
-    add_dependent_columns("persons", "persons_workplace")
-=======
-    orca.add_column("persons", "workplace_taz", choices)
->>>>>>> fe0e29dc
+    add_dependent_columns("persons", "persons_workplace")