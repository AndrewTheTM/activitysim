# ActivitySim
# See full license in LICENSE.txt.
import logging

import numpy as np
import pandas as pd

from activitysim.core import assign, config, inject, simulate, tracing
from activitysim.core.util import assign_in_place

logger = logging.getLogger(__name__)


def compute_columns(df, model_settings, locals_dict={}, trace_label=None):
    """
    Evaluate expressions_spec in context of df, with optional additional pipeline tables in locals

    Parameters
    ----------
    df : pandas DataFrame
        or if None, expect name of pipeline table to be specified by DF in model_settings
    model_settings : dict or str
        dict with keys:
            DF - df_alias and (additionally, if df is None) name of pipeline table to load as df
            SPEC - name of expressions file (csv suffix optional) if different from model_settings
            TABLES - list of pipeline tables to load and make available as (read only) locals
        str:
            name of yaml file in configs_dir to load dict from
    locals_dict : dict
        dict of locals (e.g. utility functions) to add to the execution environment
    trace_label

    Returns
    -------
    results: pandas.DataFrame
        one column for each expression (except temps with ALL_CAP target names)
        same index as df
    """

    if isinstance(model_settings, str):
        model_settings_name = model_settings
        model_settings = config.read_model_settings("%s.yaml" % model_settings)
        assert model_settings, "Found no model settings for %s" % model_settings_name
    else:
        model_settings_name = "dict"
        assert isinstance(model_settings, dict)

    assert "DF" in model_settings, "Expected to find 'DF' in %s" % model_settings_name

    df_name = model_settings.get("DF")
    helper_table_names = model_settings.get("TABLES", [])
    expressions_spec_name = model_settings.get("SPEC", None)

    assert expressions_spec_name is not None, (
        "Expected to find 'SPEC' in %s" % model_settings_name
    )

    trace_label = tracing.extend_trace_label(trace_label or "", expressions_spec_name)

    if not expressions_spec_name.endswith(".csv"):
        expressions_spec_name = "%s.csv" % expressions_spec_name
    logger.debug(
        f"{trace_label} compute_columns using expression spec file {expressions_spec_name}"
    )
    expressions_spec = assign.read_assignment_spec(
        config.config_file_path(expressions_spec_name)
    )

    assert expressions_spec.shape[0] > 0, (
        "Expected to find some assignment expressions in %s" % expressions_spec_name
    )

    tables = {t: inject.get_table(t).to_frame() for t in helper_table_names}

    # if df was passed in, df might be a slice, or any other table, but DF is it's local alias
    assert df_name not in tables, "Did not expect to find df '%s' in TABLES" % df_name
    tables[df_name] = df

    # be nice and also give it to them as df?
    tables["df"] = df

    _locals_dict = assign.local_utilities()
    _locals_dict.update(locals_dict)
    _locals_dict.update(tables)

    # FIXME a number of asim model preprocessors want skim_dict - should they request it in model_settings.TABLES?
<<<<<<< HEAD
    if config.setting("sharrow", False):
        _locals_dict["skim_dict"] = inject.get_injectable("skim_dataset_dict", None)
    else:
        _locals_dict["skim_dict"] = inject.get_injectable("skim_dict", None)
=======
    _locals_dict.update(
        {
            # 'los': inject.get_injectable('network_los', None),
            "skim_dict": inject.get_injectable("skim_dict", None),
        }
    )
>>>>>>> 3b7e5519

    results, trace_results, trace_assigned_locals = assign.assign_variables(
        expressions_spec, df, _locals_dict, trace_rows=tracing.trace_targets(df)
    )

    if trace_results is not None:
        tracing.trace_df(trace_results, label=trace_label, slicer="NONE")

    if trace_assigned_locals:
        tracing.write_csv(trace_assigned_locals, file_name="%s_locals" % trace_label)

    return results


def assign_columns(df, model_settings, locals_dict={}, trace_label=None):
    """
    Evaluate expressions in context of df and assign resulting target columns to df

    Can add new or modify existing columns (if target same as existing df column name)

    Parameters - same as for compute_columns except df must not be None
    Returns - nothing since we modify df in place
    """

    assert df is not None
    assert model_settings is not None

    results = compute_columns(df, model_settings, locals_dict, trace_label)

    assign_in_place(df, results)


# ##################################################################################################
# helpers
# ##################################################################################################


def annotate_preprocessors(df, locals_dict, skims, model_settings, trace_label):

    locals_d = {}
    locals_d.update(locals_dict)
    locals_d.update(skims)

    preprocessor_settings = model_settings.get("preprocessor", [])
    if not isinstance(preprocessor_settings, list):
        assert isinstance(preprocessor_settings, dict)
        preprocessor_settings = [preprocessor_settings]

    simulate.set_skim_wrapper_targets(df, skims)

    for model_settings in preprocessor_settings:

        results = compute_columns(
            df=df,
            model_settings=model_settings,
            locals_dict=locals_d,
            trace_label=trace_label,
        )

        assign_in_place(df, results)


def filter_chooser_columns(choosers, chooser_columns):

    missing_columns = [c for c in chooser_columns if c not in choosers]
    if missing_columns:
        logger.debug("filter_chooser_columns missing_columns %s" % missing_columns)

    # ignore any columns not appearing in choosers df
    chooser_columns = [c for c in chooser_columns if c in choosers]

    choosers = choosers[chooser_columns]
    return choosers<|MERGE_RESOLUTION|>--- conflicted
+++ resolved
@@ -84,19 +84,10 @@
     _locals_dict.update(tables)
 
     # FIXME a number of asim model preprocessors want skim_dict - should they request it in model_settings.TABLES?
-<<<<<<< HEAD
     if config.setting("sharrow", False):
         _locals_dict["skim_dict"] = inject.get_injectable("skim_dataset_dict", None)
     else:
         _locals_dict["skim_dict"] = inject.get_injectable("skim_dict", None)
-=======
-    _locals_dict.update(
-        {
-            # 'los': inject.get_injectable('network_los', None),
-            "skim_dict": inject.get_injectable("skim_dict", None),
-        }
-    )
->>>>>>> 3b7e5519
 
     results, trace_results, trace_assigned_locals = assign.assign_variables(
         expressions_spec, df, _locals_dict, trace_rows=tracing.trace_targets(df)
