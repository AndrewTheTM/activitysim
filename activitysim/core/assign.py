--- conflicted
+++ resolved
@@ -13,11 +13,8 @@
 from activitysim.core import config
 from activitysim.core import expressions
 from activitysim.core import pipeline
-<<<<<<< HEAD
 from activitysim.core import chunk
-=======
 from activitysim.core import inject
->>>>>>> fa04532f
 
 logger = logging.getLogger(__name__)
 
@@ -219,8 +216,7 @@
 
     np_logger = NumpyLogger(logger)
 
-<<<<<<< HEAD
-=======
+
     def is_throwaway(target):
         return target == '_'
 
@@ -230,7 +226,6 @@
     def is_temp_series_val(target):
         return target.startswith('_')
 
->>>>>>> fa04532f
     def to_series(x):
         if x is None or np.isscalar(x):
             return pd.Series([x] * len(df.index), index=df.index)
@@ -274,14 +269,10 @@
         if target in local_keys:
             logger.warning("assign_variables target obscures local_d name '%s'", str(target))
 
-<<<<<<< HEAD
         if trace_label:
             logger.debug(f"{trace_label}.assign_variables {target} = {expression}")
 
-        if is_temp_scalar(target) or is_throwaway(target):
-=======
         if is_temp_singular(target) or is_throwaway(target):
->>>>>>> fa04532f
             try:
                 x = eval(expression, globals(), _locals_dict)
             except Exception as err:
@@ -320,12 +311,9 @@
             logger.exception(f"assign_variables - {type(err).__name__} ({str(err)}) evaluating: {str(expression)}")
             raise err
 
-<<<<<<< HEAD
-=======
         if not is_temp_series_val(target):
             variables[target] = expr_values
 
->>>>>>> fa04532f
         if trace_results is not None:
             trace_results[uniquify_key(trace_results, target)] = expr_values[trace_rows]
 
@@ -349,7 +337,7 @@
 
     assert variables, "No non-temp variables were assigned."
 
-<<<<<<< HEAD
+
     if chunk_log:
         chunk.log_df(trace_label, 'temps', temps)
         chunk.log_df(trace_label, 'variables', variables)
@@ -357,8 +345,6 @@
         chunk.log_df(trace_label, 'temps', None)
         chunk.log_df(trace_label, 'variables', None)
 
-=======
->>>>>>> fa04532f
     # we stored result in dict - convert to df
     variables = util.df_from_dict(variables, index=df.index)
 
