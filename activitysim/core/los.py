# ActivitySim
# See full license in LICENSE.txt.

from __future__ import annotations

import logging
import os
import warnings
from pathlib import Path
from typing import Any

import numpy as np
import pandas as pd
from pydantic import ValidationError

from activitysim.core import config, input, pathbuilder, skim_dictionary, tracing, util
from activitysim.core.cleaning import recode_based_on_table
from activitysim.core.configuration.network import NetworkSettings, TAZ_Settings
from activitysim.core.skim_dict_factory import MemMapSkimFactory, NumpyArraySkimFactory
from activitysim.core.skim_dictionary import NOT_IN_SKIM_ZONE_ID

skim_factories = {
    "NumpyArraySkimFactory": NumpyArraySkimFactory,
    "MemMapSkimFactory": MemMapSkimFactory,
}

logger = logging.getLogger(__name__)

LOS_SETTINGS_FILE_NAME = "network_los.yaml"

ONE_ZONE = 1
TWO_ZONE = 2
THREE_ZONE = 3

DEFAULT_SETTINGS = {
    "rebuild_tvpb_cache": True,
    "zone_system": ONE_ZONE,
    "skim_dict_factory": "NumpyArraySkimFactory",
}

TRACE_TRIMMED_MAZ_TO_TAP_TABLES = True


class Network_LOS(object):
    """
    ::

      singleton object to manage skims and skim-related tables

      los_settings_file_name: str         # e.g. 'network_los.yaml'
      skim_dtype_name:str                 # e.g. 'float32'

      dict_factory_name: str              # e.g. 'NumpyArraySkimFactory'
      zone_system: str                    # str (ONE_ZONE, TWO_ZONE, or THREE_ZONE)
      skim_time_periods = None            # list of str e.g. ['AM', 'MD', 'PM''

      skims_info: dict                    # dict of SkimInfo keyed by skim_tag
      skim_buffers: dict                  # if multiprocessing, dict of multiprocessing.Array buffers keyed by skim_tag
      skim_dicts: dice                    # dict of SkimDict keyed by skim_tag

      # TWO_ZONE and THREE_ZONE
      maz_taz_df: pandas.DataFrame        # DataFrame with two columns, MAZ and TAZ, mapping MAZ to containing TAZ
      maz_to_maz_df: pandas.DataFrame     # maz_to_maz attributes for MazSkimDict sparse skims
                                          # indexed by synthetic omaz/dmaz index for faster get_mazpairs lookup)
      maz_ceiling: int                    # max maz_id + 1 (to compute synthetic omaz/dmaz index by get_mazpairs)
      max_blend_distance: dict            # dict of int maz_to_maz max_blend_distance values keyed by skim_tag

      # THREE_ZONE only
      tap_df: pandas.DataFrame
      tap_lines_df: pandas.DataFrame      # if specified in settings, list of transit lines served, indexed by TAP
                                          # use to prune maz_to_tap_dfs to drop more distant TAPS with redundant service
                                          # since a TAP can serve multiple lines, tap_lines_df TAP index is not unique
      maz_to_tap_dfs: dict                # dict of maz_to_tap DataFrames indexed by access mode (e.g. 'walk', 'drive')
                                          # maz_to_tap dfs have OMAZ and DMAZ columns plus additional attribute columns
      tap_tap_uid: TapTapUidCalculator
    """

    def __init__(self, state, los_settings_file_name=LOS_SETTINGS_FILE_NAME):
        self.state = state
        # Note: we require all skims to be of same dtype so they can share buffer - is that ok?
        # fixme is it ok to require skims be all the same type? if so, is this the right choice?
        self.skim_dtype_name = "float32"
        self.zone_system = None
        self.skim_time_periods = None
        self.skims_info = {}
        self.skim_dicts = {}

        # TWO_ZONE and THREE_ZONE
        self.maz_taz_df = None
        self.maz_to_maz_df = None
        self.maz_ceiling = None
        self.max_blend_distance = {}

        # THREE_ZONE only
        self.tap_lines_df = None
        self.maz_to_tap_dfs = {}
        self.tvpb = None

        self.los_settings_file_name = los_settings_file_name
        self.load_settings()
        self.sharrow_enabled = state.settings.sharrow

        # dependency injection of skim factory (of type specified in skim_dict_factory setting)
        skim_dict_factory_name = self.setting("skim_dict_factory")
        assert (
            skim_dict_factory_name in skim_factories
        ), f"Unrecognized skim_dict_factory setting '{skim_dict_factory_name}"
        self.skim_dict_factory = skim_factories[skim_dict_factory_name](
            network_los=self
        )
        logger.info(
            f"Network_LOS using skim_dict_factory: {type(self.skim_dict_factory).__name__}"
        )

        # load SkimInfo for all skims for this zone_system (TAZ for ONE_ZONE and TWO_ZONE, TAZ and MAZ for THREE_ZONE)
        self.load_skim_info()

    @property
    def rebuild_tvpb_cache(self):
        # setting as property here so others don't need to know default
        assert (
            self.zone_system == THREE_ZONE
        ), f"Should not even be asking about rebuild_tvpb_cache if not THREE_ZONE"
        return self.setting("rebuild_tvpb_cache")

    def get_network_cache_dir(self) -> Path:
        if self.los_settings.network_cache_dir:
            result = self.state.filesystem.get_working_subdir(
                self.los_settings.network_cache_dir
            )
            result.mkdir(parents=True, exist_ok=True)
            return result
        return self.state.filesystem.get_cache_dir()

    def setting(self, keys, default: Any = "<REQUIRED>"):
        # if they dont specify a default, check the default defaults
        default = (
            DEFAULT_SETTINGS.get(keys, "<REQUIRED>")
            if default == "<REQUIRED>"
            else default
        )

        # get setting value for single key or dot-delimited key path (e.g. 'maz_to_maz.tables')
        key_list = keys.split(".")
        s = self.los_settings
        for key in key_list[:-1]:
            if isinstance(s, dict):
                s = s.get(key, None)
            else:
                s = getattr(s, key, None)
            if default == "<REQUIRED>" and s is None:
                raise ValueError(
                    f"expected key '{key}' not found in '{keys}' in {self.los_settings_file_name}"
                )
                # assert isinstance(
                #     s, dict
                # ), f"expected key '{key}' not found in '{keys}' in {self.los_settings_file_name}"
        key = key_list[-1]  # last key
        if default == "<REQUIRED>":
            if isinstance(s, dict):
                assert (
                    key in s
                ), f"Expected setting {keys} not found in in {LOS_SETTINGS_FILE_NAME}"
            else:
                assert hasattr(s, key)
        if isinstance(s, dict):
            return s.get(key, default)
        else:
            return getattr(s, key, default)

    def load_settings(self):
        """
        Read setting file and initialize object variables (see class docstring for list of object variables)
        """

        try:
            self.los_settings = NetworkSettings.read_settings_file(
                self.state.filesystem,
                file_name=self.los_settings_file_name,
                mandatory=True,
            )
        except ValidationError as err:
            err_msg = str(err)
            print(err_msg)
            raise
        self.state.network_settings = self.los_settings

        # validate skim_time_periods
        self.skim_time_periods = self.state.network_settings.skim_time_periods

        self.zone_system = self.setting("zone_system")
        assert self.zone_system in [
            ONE_ZONE,
            TWO_ZONE,
            THREE_ZONE,
        ], f"Network_LOS: unrecognized zone_system: {self.zone_system}"

        if self.zone_system in [TWO_ZONE, THREE_ZONE]:
            # maz_to_maz_settings
            self.max_blend_distance = self.setting(
                "maz_to_maz.max_blend_distance", default={}
            )
            if isinstance(self.max_blend_distance, int):
                self.max_blend_distance = {"DEFAULT": self.max_blend_distance}
            self.blend_distance_skim_name = self.setting(
                "maz_to_maz.blend_distance_skim_name", default=None
            )

        # validate skim_time_periods
        self.skim_time_periods = self.setting("skim_time_periods")

    def load_skim_info(self):
        """
        read skim info from omx files into SkimInfo, and store in self.skims_info dict keyed by skim_tag

        ONE_ZONE and TWO_ZONE systems have only TAZ skims
        THREE_ZONE systems have both TAZ and TAP skims
        """
        assert self.skim_dict_factory is not None
        # load taz skim_info
        self.skims_info["taz"] = self.skim_dict_factory.load_skim_info(
            self.state, "taz"
        )

        if self.zone_system == THREE_ZONE:
            # load tap skim_info
            self.skims_info["tap"] = self.skim_dict_factory.load_skim_info(
                self.state, "tap"
            )

        if self.zone_system == THREE_ZONE:
            # load this here rather than in load_data as it is required during multiprocessing to size TVPBCache
            self.tap_df = input.read_input_file(
                self.state.filesystem.get_data_file_path(
                    self.setting("tap"),
                    mandatory=True,
                    alternative_suffixes=(".csv.gz", ".parquet"),
                )
            ).sort_values("TAP")
            self.tvpb = pathbuilder.TransitVirtualPathBuilder(
                self
            )  # dependent on self.tap_df

    def load_data(self):
        """
        Load tables and skims from files specified in network_los settigns
        """

        # load maz tables
        if self.zone_system in [TWO_ZONE, THREE_ZONE]:
            # maz
            file_name = self.setting("maz")
            self.maz_taz_df = input.read_input_file(
                self.state.filesystem.get_data_file_path(
                    file_name,
                    mandatory=True,
                    alternative_suffixes=(".csv.gz", ".parquet"),
                )
            )
            self.maz_taz_df = self.maz_taz_df[["MAZ", "TAZ"]].sort_values(
                by="MAZ"
            )  # only fields we need

            # recode MAZs if needed
            self.maz_taz_df["MAZ"] = recode_based_on_table(
                self.state, self.maz_taz_df["MAZ"], "land_use"
            )
            self.maz_taz_df["TAZ"] = recode_based_on_table(
                self.state, self.maz_taz_df["TAZ"], "land_use_taz"
            )

            self.maz_ceiling = self.maz_taz_df.MAZ.max() + 1

            # maz_to_maz_df
            maz_to_maz_tables = self.setting("maz_to_maz.tables")
            maz_to_maz_tables = (
                [maz_to_maz_tables]
                if isinstance(maz_to_maz_tables, str)
                else maz_to_maz_tables
            )
            for file_name in maz_to_maz_tables:
                df = input.read_input_file(
                    self.state.filesystem.get_data_file_path(
                        file_name,
                        mandatory=True,
                        alternative_suffixes=(".csv.gz", ".parquet"),
                    )
                )

                # recode MAZs if needed
                df["OMAZ"] = recode_based_on_table(self.state, df["OMAZ"], "land_use")
                df["DMAZ"] = recode_based_on_table(self.state, df["DMAZ"], "land_use")

                if self.maz_ceiling > (1 << 31):
                    raise ValueError("maz ceiling too high, will overflow int64")
                elif self.maz_ceiling > 32767:
                    # too many MAZs, or un-recoded MAZ ID's that are too large
                    # will overflow a 32-bit index, so upgrade to 64bit.
                    df["i"] = df.OMAZ.astype(np.int64) * np.int64(
                        self.maz_ceiling
                    ) + df.DMAZ.astype(np.int64)
                else:
                    df["i"] = df.OMAZ.astype(np.int32) * np.int32(
                        self.maz_ceiling
                    ) + df.DMAZ.astype(np.int32)
                df.set_index("i", drop=True, inplace=True, verify_integrity=True)
                logger.debug(
                    f"loading maz_to_maz table {file_name} with {len(df)} rows"
                )

                # FIXME - don't really need these columns, but if we do want them,
                #  we would need to merge them in since files may have different numbers of rows
                df.drop(columns=["OMAZ", "DMAZ"], inplace=True)

                # besides, we only want data columns so we can coerce to same type as skims
                df = df.astype(np.dtype(self.skim_dtype_name))

                if self.maz_to_maz_df is None:
                    self.maz_to_maz_df = df
                else:
                    self.maz_to_maz_df = pd.concat([self.maz_to_maz_df, df], axis=1)

        # load tap tables
        if self.zone_system == THREE_ZONE:
            # tap_df should already have been loaded by load_skim_info because,
            # during multiprocessing, it is required by TapTapUidCalculator to size TVPBCache
            # self.tap_df = pd.read_csv(self.state.filesystem.get_data_file_path(self.setting('tap'), mandatory=True))
            assert self.tap_df is not None

            # maz_to_tap_dfs - different sized sparse arrays with different columns, so we keep them seperate
            for mode, maz_to_tap_settings in self.setting("maz_to_tap").items():
                assert (
                    "table" in maz_to_tap_settings
                ), f"Expected setting maz_to_tap.{mode}.table not found in in {LOS_SETTINGS_FILE_NAME}"

                file_name = maz_to_tap_settings["table"]
                df = input.read_input_file(
                    self.state.filesystem.get_data_file_path(
                        file_name,
                        mandatory=True,
                        alternative_suffixes=(".csv.gz", ".parquet"),
                    )
                )

                # recode MAZs if needed
                df["MAZ"] = recode_based_on_table(self.state, df["MAZ"], "land_use")

                # trim tap set
                # if provided, use tap_line_distance_col together with tap_lines table to trim the near tap set
                # to only include the nearest tap to origin when more than one tap serves the same line
                distance_col = maz_to_tap_settings.get("tap_line_distance_col")
                if distance_col:
                    if self.tap_lines_df is None:
                        # load tap_lines on demand (required if they specify tap_line_distance_col)
                        tap_lines_file_name = self.setting(
                            "tap_lines",
                        )
                        self.tap_lines_df = input.read_input_file(
                            self.state.filesystem.get_data_file_path(
                                tap_lines_file_name,
                                mandatory=True,
                                alternative_suffixes=(".csv.gz", ".parquet"),
                            )
                        )

                        # csv file has one row per TAP with space-delimited list of lines served by that TAP
                        #  TAP                                      LINES
                        # 6020  GG_024b_SB GG_068_RT GG_228_WB GG_023X_RT
                        # stack to create dataframe with one column 'line' indexed by TAP with one row per line served
                        #  TAP        line
                        # 6020  GG_024b_SB
                        # 6020   GG_068_RT
                        # 6020   GG_228_WB
                        self.tap_lines_df = (
                            self.tap_lines_df.set_index("TAP")
                            .LINES.str.split(expand=True)
                            .stack()
                            .droplevel(1)
                            .to_frame("line")
                        )

                    old_len = len(df)

                    # NOTE - merge will remove unused taps (not appearing in tap_lines)
                    df = pd.merge(
                        df, self.tap_lines_df, left_on="TAP", right_index=True
                    )

                    # find nearest TAP to MAz that serves line
                    df = df.sort_values(by=distance_col).drop_duplicates(
                        subset=["MAZ", "line"]
                    )

                    # we don't need to remember which lines are served by which TAPs
                    df = (
                        df.drop(columns="line")
                        .drop_duplicates(subset=["MAZ", "TAP"])
                        .sort_values(["MAZ", "TAP"])
                    )

                    logger.debug(
                        f"trimmed maz_to_tap table {file_name} from {old_len} to {len(df)} rows "
                        f"based on tap_lines"
                    )
                    logger.debug(
                        f"maz_to_tap table {file_name} max {distance_col} {df[distance_col].max()}"
                    )

                    max_dist = maz_to_tap_settings.get("max_dist", None)
                    if max_dist:
                        old_len = len(df)
                        df = df[df[distance_col] <= max_dist]
                        logger.debug(
                            f"trimmed maz_to_tap table {file_name} from {old_len} to {len(df)} rows "
                            f"based on max_dist {max_dist}"
                        )

                    if TRACE_TRIMMED_MAZ_TO_TAP_TABLES:
                        self.state.tracing.write_csv(
                            df,
                            file_name=f"trimmed_{maz_to_tap_settings['table']}",
                            transpose=False,
                        )

                else:
                    logger.warning(
                        f"tap_line_distance_col not provided in {LOS_SETTINGS_FILE_NAME} so maz_to_tap "
                        f"pairs will not be trimmed which may result in high memory use and long runtimes"
                    )

                df.set_index(
                    ["MAZ", "TAP"], drop=True, inplace=True, verify_integrity=True
                )
                logger.debug(f"loaded maz_to_tap table {file_name} with {len(df)} rows")

                assert mode not in self.maz_to_tap_dfs
                self.maz_to_tap_dfs[mode] = df

        # create taz skim dict
        if not self.sharrow_enabled:
            assert "taz" not in self.skim_dicts
            # If offset_preprocessing was completed, then TAZ values
            # will be pre-offset and there's no need to re-offset them.
            if self.state.settings.offset_preprocessing:
                _override_offset_int = 0
            else:
                _override_offset_int = None
            self.skim_dicts["taz"] = self.create_skim_dict(
                "taz", _override_offset_int=_override_offset_int
            )
            # make sure skim has all taz_ids
            # FIXME - weird that there is no list of tazs?
        else:
            self.skim_dicts["taz"] = self.get_skim_dict("taz")

        # create MazSkimDict facade
        if self.zone_system in [TWO_ZONE, THREE_ZONE]:
            if not self.sharrow_enabled:
                # create MazSkimDict facade skim_dict
                # (must have already loaded dependencies: taz skim_dict, maz_to_maz_df, and maz_taz_df)
                assert "maz" not in self.skim_dicts
                maz_skim_dict = self.create_skim_dict("maz")
                self.skim_dicts["maz"] = maz_skim_dict

                # make sure skim has all maz_ids
                assert not (
                    maz_skim_dict.offset_mapper.map(self.maz_taz_df["MAZ"].values)
                    == NOT_IN_SKIM_ZONE_ID
                ).any(), (
                    "every MAZ in the MAZ-to-TAZ mapping must map to a TAZ that exists"
                )
            else:
                self.skim_dicts["maz"] = self.get_skim_dict("maz")
                # TODO:SHARROW: make sure skim has all maz_ids

        # create tap skim dict
        if self.zone_system == THREE_ZONE:
            if not self.sharrow_enabled:
                assert "tap" not in self.skim_dicts
                tap_skim_dict = self.create_skim_dict("tap")
                self.skim_dicts["tap"] = tap_skim_dict
                # make sure skim has all tap_ids
                assert not (
                    tap_skim_dict.offset_mapper.map(self.tap_df["TAP"].values)
                    == NOT_IN_SKIM_ZONE_ID
                ).any()
            else:
                self.skim_dicts["tap"] = self.get_skim_dict("tap")

        # check that the number of rows in land_use_taz matches the number of zones in the skims
        if "land_use_taz" in self.state:
            skims = self.get_skim_dict("taz")
            if hasattr(skims, "zone_ids"):  # SkimDict
                assert len(skims.zone_ids) == len(
                    self.state.get_dataframe("land_use_taz")
                )
            else:  # SkimDataset
                assert len(skims.dataset.indexes["otaz"]) == len(
                    self.state.get_dataframe("land_use_taz")
                )

    def create_skim_dict(self, skim_tag, _override_offset_int=None):
        """
        Create a new SkimDict of type specified by skim_tag (e.g. 'taz', 'maz' or 'tap')

        Parameters
        ----------
        skim_tag : str
        _override_offset_int : int, optional
            Override the offset int for this dictionary.  Use this to set that
            offset to zero when zone id's have been pre-processed to be zero-based
            contiguous integers.

        Returns
        -------
        SkimDict or subclass (e.g. MazSkimDict)
        """
        assert (
            skim_tag not in self.skim_dicts
        )  # avoid inadvertently creating multiple copies

        if skim_tag == "maz":
            # MazSkimDict gets a reference to self here, because it has dependencies on self.load_data
            # (e.g. maz_to_maz_df, maz_taz_df...) We pass in taz_skim_dict as a parameter
            # to hilight the fact that we do not want two copies of its (very large) data array in memory
            assert (
                "taz" in self.skim_dicts
            ), f"create_skim_dict 'maz': backing taz skim_dict not in skim_dicts"
            taz_skim_dict = self.skim_dicts["taz"]
            skim_dict = skim_dictionary.MazSkimDict(
                self.state, "maz", self, taz_skim_dict
            )
        else:
            skim_info = self.skims_info[skim_tag]
            skim_data = self.skim_dict_factory.get_skim_data(skim_tag, skim_info)
            skim_dict = skim_dictionary.SkimDict(
                self.state, skim_tag, skim_info, skim_data
            )

        logger.debug(f"create_skim_dict {skim_tag} omx_shape {skim_dict.omx_shape}")

        if _override_offset_int is not None:
            skim_dict.offset_mapper.set_offset_int(
                _override_offset_int
            )  # default is -1

        return skim_dict

    def omx_file_names(self, skim_tag):
        """
        Return list of omx file names from network_los settings file for the specified skim_tag (e.g. 'taz')

        Parameters
        ----------
        skim_tag: str (e.g. 'taz')

        Returns
        -------
        list of str
        """
        file_names = self.setting(f"{skim_tag}_skims")
        if isinstance(file_names, TAZ_Settings):
            file_names = file_names.omx
        if isinstance(file_names, dict):
            for i in ("file", "files", "omx"):
                if i in file_names:
                    file_names = file_names[i]
                    break
        if isinstance(file_names, dict):
            raise ValueError(
                f"must specify `{skim_tag}_skims.file` in network_los settings file"
            )
        file_names = [file_names] if isinstance(file_names, str) else file_names
        return file_names

    def zarr_file_name(self, skim_tag):
        """
        Return zarr directory name from network_los settings file for the specified skim_tag (e.g. 'taz')

        Parameters
        ----------
        skim_tag: str (e.g. 'taz')

        Returns
        -------
        str
        """
        skim_setting = self.setting(f"{skim_tag}_skims")
        if isinstance(skim_setting, dict):
            return skim_setting.get("zarr", None)
        elif isinstance(skim_setting, TAZ_Settings):
            return skim_setting.zarr
        else:
            return None

    def zarr_pre_encoding(self, skim_tag):
        """
        Return digital encoding pre-processing before writing to zarr for the specified skim_tag (e.g. 'taz')

        Parameters
        ----------
        skim_tag: str (e.g. 'taz')

        Returns
        -------
        list or None
        """
        skim_setting = self.setting(f"{skim_tag}_skims")
        if isinstance(skim_setting, dict):
            return skim_setting.get("zarr-digital-encoding", None)
        else:
            return None

    def skim_backing_store(self, skim_tag):
        name = self.setting("name", "unnamed")
        return self.setting(
            f"{skim_tag}_skims.backend", f"shared_memory_{skim_tag}_{name}"
        )

    def skim_max_float_precision(self, skim_tag):
        return self.setting(f"{skim_tag}_skims.max_float_precision", 32)

    def skim_digital_encoding(self, skim_tag):
        return self.setting(f"{skim_tag}_skims.digital-encoding", [])

    def multiprocess(self):
        """
        return True if this is a multiprocessing run (even if it is a main or single-process subprocess)

        Returns
        -------
            bool
        """
        is_multiprocess = self.state.settings.multiprocess
        return is_multiprocess

    def load_shared_data(self, shared_data_buffers):
        """
        Load omx skim data into shared_data buffers
        Only called when multiprocessing - BEFORE any models are run or any call to load_data()

        Parameters
        ----------
        shared_data_buffers: dict of multiprocessing.RawArray keyed by skim_tag
        """

        assert self.multiprocess()
        # assert self.skim_dict_factory.supports_shared_data_for_multiprocessing

        if self.skim_dict_factory.supports_shared_data_for_multiprocessing:
            for skim_tag in self.skims_info.keys():
                assert (
                    skim_tag in shared_data_buffers
                ), f"load_shared_data expected allocated shared_data_buffers"
                self.skim_dict_factory.load_skims_to_buffer(
                    self.skims_info[skim_tag], shared_data_buffers[skim_tag]
                )

        if self.zone_system == THREE_ZONE:
            assert self.tvpb is not None

            if self.rebuild_tvpb_cache and not self.state.settings.resume_after:
                # delete old cache at start of new run so that stale cache is not loaded by load_data_to_buffer
                # when singleprocess, this call is made (later in program flow) in the initialize_los step
                self.tvpb.tap_cache.cleanup()

            self.tvpb.tap_cache.load_data_to_buffer(
                shared_data_buffers[self.tvpb.tap_cache.cache_tag]
            )

    def allocate_shared_skim_buffers(self):
        """
        Allocate multiprocessing.RawArray shared data buffers sized to hold data for the omx skims.
        Only called when multiprocessing - BEFORE load_data()

        Returns dict of allocated buffers so they can be added to mp_tasks can add them to dict of data
        to be shared with subprocesses.

        Note: we are only allocating storage, but not loading any skim data into it

        Returns
        -------
        dict of multiprocessing.RawArray keyed by skim_tag
        """

        assert self.multiprocess()
        assert (
            not self.skim_dicts
        ), f"allocate_shared_skim_buffers must be called BEFORE, not after, load_data"

        skim_buffers = {}

        if self.skim_dict_factory.supports_shared_data_for_multiprocessing:
            for skim_tag in self.skims_info.keys():
                skim_buffers[skim_tag] = self.skim_dict_factory.allocate_skim_buffer(
                    self.skims_info[skim_tag], shared=True
                )

        if self.zone_system == THREE_ZONE:
            assert self.tvpb is not None
            skim_buffers[
                self.tvpb.tap_cache.cache_tag
            ] = self.tvpb.tap_cache.allocate_data_buffer(shared=True)

        return skim_buffers

    def get_skim_dict(self, skim_tag):
        """
        Get SkimDict for the specified skim_tag (e.g. 'taz', 'maz', or 'tap')

        Returns
        -------
        SkimDict or subclass (e.g. MazSkimDict) or SkimDataset
        """
        sharrow_enabled = self.sharrow_enabled
        if sharrow_enabled and skim_tag in ("taz", "maz"):
            # non-global import avoids circular references
            from .skim_dataset import SkimDataset

            skim_dataset = self.state.get_injectable("skim_dataset")
            if skim_tag == "maz":
                return SkimDataset(skim_dataset)
            else:
                dropdims = ["omaz", "dmaz"]
                skim_dataset = skim_dataset.drop_dims(dropdims, errors="ignore")
                for dd in dropdims:
                    if f"dim_redirection_{dd}" in skim_dataset.attrs:
                        del skim_dataset.attrs[f"dim_redirection_{dd}"]
                return SkimDataset(skim_dataset)
        elif sharrow_enabled and skim_tag in ("tap"):
            tap_dataset = self.state.get_injectable("tap_dataset")
            from .skim_dataset import SkimDataset

            return SkimDataset(tap_dataset)
        else:
            assert (
                skim_tag in self.skim_dicts
            ), f"network_los.get_skim_dict: skim tag '{skim_tag}' not in skim_dicts"
            return self.skim_dicts[skim_tag]

    def get_default_skim_dict(self):
        """
        Get the default (non-transit) skim dict for the (1, 2, or 3) zone_system

        Returns
        -------
        TAZ SkimDict for ONE_ZONE, MazSkimDict for TWO_ZONE and THREE_ZONE
        """
        if self.zone_system == ONE_ZONE:
            return self.get_skim_dict("taz")
        else:
            # TODO:SHARROW: taz and maz are the same
            return self.get_skim_dict("maz")

    def get_mazpairs(self, omaz, dmaz, attribute):
        """
        look up attribute values of maz od pairs in sparse maz_to_maz df

        Parameters
        ----------
        omaz: array-like list of omaz zone_ids
        dmaz: array-like list of omaz zone_ids
        attribute: str name of attribute column in maz_to_maz_df

        Returns
        -------
        Numpy.ndarray: list of attribute values for od pairs
        """

        # # this is slower
        # s = pd.merge(pd.DataFrame({'OMAZ': omaz, 'DMAZ': dmaz}),
        #              self.maz_to_maz_df,
        #              how="left")[attribute]

        # synthetic index method i : omaz_dmaz
        i = np.asanyarray(omaz) * self.maz_ceiling + np.asanyarray(dmaz)
        s = util.quick_loc_df(i, self.maz_to_maz_df, attribute)

        # FIXME - no point in returning series?
        return np.asanyarray(s)

    def get_tappairs3d(self, otap, dtap, dim3, key):
        """
        TAP skim lookup

        FIXME - why do we provide this for taps, but use skim wrappers for TAZ?

        Parameters
        ----------
        otap: pandas.Series
            origin (boarding tap) zone_ids
        dtap: pandas.Series
            dest (aligting tap) zone_ids
        dim3: pandas.Series or str
            dim3 (e.g. tod) str
        key
            skim key (e.g. 'IWAIT_SET1')

        Returns
        -------
            Numpy.ndarray: list of tap skim values for odt tuples
        """
        tap_skim = self.get_skim_dict("tap")

        if isinstance(tap_skim, skim_dictionary.SkimDict):
            return tap_skim.lookup_3d(otap, dtap, dim3, key)
        elif isinstance(dim3, str):
            s = (
                tap_skim.dataset[[key]]
                .sel(time_period=dim3)
                .at(
                    otap=otap.values,
                    dtap=dtap.values,
                    _name=key,
                )
            )
        elif dim3.dtype.kind == "i":
            s = tap_skim.dataset.at(
                otap=otap.values,
                dtap=dtap.values,
                time_period=tap_skim.dataset.time_period.values[dim3],
                _name=key,
            )
        else:
            s = tap_skim.dataset.at(
                otap=otap.values,
                dtap=dtap.values,
                time_period=dim3,
                _name=key,
            )

        return s.values

    def skim_time_period_label(
        self, time_period, fillna=None, as_cat=False, broadcast_to=None
    ):
        """
        convert time period times to skim time period labels (e.g. 9 -> 'AM')

        Parameters
        ----------
        time_period : pandas Series

        Returns
        -------
        pandas Series
            string time period labels
        """

        assert (
            self.skim_time_periods is not None
        ), "'skim_time_periods' setting not found."

        # Default to 60 minute time periods
        period_minutes = self.skim_time_periods.period_minutes

        # Default to a day
        model_time_window_min = self.skim_time_periods.time_window

        # Check to make sure the intervals result in no remainder time through 24 hour day
        assert 0 == model_time_window_min % period_minutes
        total_periods = model_time_window_min / period_minutes

        try:
            time_label_dtype = self.skim_dicts["taz"].time_label_dtype
        except (KeyError, AttributeError):
            # if the "taz" skim_dict is missing, or if using old SkimDict
            # instead of SkimDataset, this labeling shortcut is unavailable.
            time_label_dtype = str
            as_cat = False

        # FIXME - eventually test and use np version always?
        if np.isscalar(time_period):
            bin = (
                np.digitize(
                    [time_period % total_periods],
                    self.skim_time_periods.periods,
                    right=True,
                )[0]
                - 1
            )
            if fillna is not None:
                default = self.skim_time_periods.labels[fillna]
                result = self.skim_time_periods.labels.get(bin, default=default)
            else:
<<<<<<< HEAD
                result = self.skim_time_periods.labels[bin]
=======
                result = self.skim_time_periods["labels"][bin]
            if broadcast_to is not None:
                result = pd.Series(
                    data=result,
                    index=broadcast_to,
                    dtype=time_label_dtype if as_cat else str,
                )
>>>>>>> 460203c5
        else:
            result = pd.cut(
                time_period,
                self.skim_time_periods.periods,
                labels=self.skim_time_periods.labels,
                ordered=False,
            )
            if fillna is not None:
                default = self.skim_time_periods.labels[fillna]
                result = result.fillna(default)
            if as_cat:
                result = result.astype(time_label_dtype)
            else:
                result = result.astype(str)
        return result

    def get_tazs(self, state):
        # FIXME - should compute on init?
        if self.zone_system == ONE_ZONE:
            tazs = state.get_dataframe("land_use").index.values
        else:
            try:
                land_use_taz = state.get_dataframe("land_use_taz")
            except (RuntimeError, KeyError):
                # land_use_taz is missing, use fallback
                tazs = self.maz_taz_df.TAZ.unique()
            else:
                if "_original_TAZ" in land_use_taz:
                    tazs = land_use_taz["_original_TAZ"].values
                else:
                    tazs = self.maz_taz_df.TAZ.unique()
        assert isinstance(tazs, np.ndarray)
        return tazs

    def get_mazs(self):
        # FIXME - should compute on init?
        assert self.zone_system in [TWO_ZONE, THREE_ZONE]
        mazs = self.maz_taz_df.MAZ.values
        assert isinstance(mazs, np.ndarray)
        return mazs

    def get_taps(self):
        # FIXME - should compute on init?
        assert self.zone_system == THREE_ZONE
        taps = self.tap_df.TAP.values
        assert isinstance(taps, np.ndarray)
        return taps

    def get_maz_to_taz_series(self, state):
        """
        pd.Series: Index is the MAZ, value is the corresponding TAZ
        """
        if self.sharrow_enabled:
            # FIXME:SHARROW - this assumes that both MAZ and TAZ have been recoded to
            #                 zero-based indexes, but what if that was not done?
            #                 Should we check it and error out here or bravely march forward?
            skim_dataset = state.get_injectable("skim_dataset")
            maz_to_taz = skim_dataset["_digitized_otaz_of_omaz"].to_series()
        else:
            maz_to_taz = self.maz_taz_df[["MAZ", "TAZ"]].set_index("MAZ").TAZ
        return maz_to_taz

    def map_maz_to_taz(self, s):
        """
        Convert MAZ's to TAZ's

        Parameters
        ----------
        s : Array-like
            Integer MAZ values

        Returns
        -------
        pd.Series
            Integer TAZ values
        """
        if not isinstance(s, (pd.Series, pd.Index)):
            s = pd.Series(s)
            input_was_series = False
        else:
            input_was_series = True
        out = s.map(self.get_maz_to_taz_series(self.state))
        if np.issubdtype(out, np.floating):
            if out.isna().any():
                raise KeyError("failed in mapping MAZ to TAZ")
            else:
                out = out.astype(np.int32)
        if input_was_series:
            return out
        else:
            return out.to_numpy()<|MERGE_RESOLUTION|>--- conflicted
+++ resolved
@@ -883,17 +883,13 @@
                 default = self.skim_time_periods.labels[fillna]
                 result = self.skim_time_periods.labels.get(bin, default=default)
             else:
-<<<<<<< HEAD
                 result = self.skim_time_periods.labels[bin]
-=======
-                result = self.skim_time_periods["labels"][bin]
             if broadcast_to is not None:
                 result = pd.Series(
                     data=result,
                     index=broadcast_to,
                     dtype=time_label_dtype if as_cat else str,
                 )
->>>>>>> 460203c5
         else:
             result = pd.cut(
                 time_period,
