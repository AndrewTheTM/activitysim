# ActivitySim
# See full license in LICENSE.txt.

import logging
from operator import itemgetter

import numpy as np
import pandas as pd
from zbox import toolz as tz

from .skim import Skims, Skims3D
from .nl import utils_to_probs, make_choices, interaction_dataset
from .nl import each_nest
import tracing

import os
import psutil
import gc


logger = logging.getLogger(__name__)


def memory_info():
    gc.collect()
    process = psutil.Process(os.getpid())
    bytes = process.memory_info().rss
    mb = (bytes / (1024 * 1024.0))
    gb = (bytes / (1024 * 1024 * 1024.0))
    return "memory_info: %s MB (%s GB)" % (int(mb), round(gb, 2))


def random_rows(df, n):

    # only sample if df has more than n rows
    if len(df.index) > n:
        return df.take(np.random.choice(len(df), size=n, replace=False))
    else:
        return df


def read_model_spec(fname,
                    description_name="Description",
                    expression_name="Expression"):
    """
    Read a CSV model specification into a Pandas DataFrame or Series.

    The CSV is expected to have columns for component descriptions
    and expressions, plus one or more alternatives.

    The CSV is required to have a header with column names. For example:

        Description,Expression,alt0,alt1,alt2

    Parameters
    ----------
    fname : str
        Name of a CSV spec file.
    description_name : str, optional
        Name of the column in `fname` that contains the component description.
    expression_name : str, optional
        Name of the column in `fname` that contains the component expression.

    Returns
    -------
    spec : pandas.DataFrame
        The description column is dropped from the returned data and the
        expression values are set as the table index.
    """

    cfg = pd.read_csv(fname, comment='#')

    cfg = cfg.dropna(subset=[expression_name])

    # don't need description and set the expression to the index
    cfg = cfg.drop(description_name, axis=1).set_index(expression_name)
    return cfg


def eval_variables(exprs, df, locals_d=None):
    """
    Evaluate a set of variable expressions from a spec in the context
    of a given data table.

    There are two kinds of supported expressions: "simple" expressions are
    evaluated in the context of the DataFrame using DataFrame.eval.
    This is the default type of expression.

    Python expressions are evaluated in the context of this function using
    Python's eval function. Because we use Python's eval this type of
    expression supports more complex operations than a simple expression.
    Python expressions are denoted by beginning with the @ character.
    Users should take care that these expressions must result in
    a Pandas Series.

    Parameters
    ----------
    exprs : sequence of str
    df : pandas.DataFrame
    locals_d : Dict
        This is a dictionary of local variables that will be the environment
        for an evaluation of an expression that begins with @

    Returns
    -------
    variables : pandas.DataFrame
        Will have the index of `df` and columns of `exprs`.

    """
    if locals_d is None:
        locals_d = {}
    locals_d.update(locals())

    def to_series(x):
        if np.isscalar(x):
            return pd.Series([x] * len(df), index=df.index)
        return x

    l = []
    # need to be able to identify which variables causes an error, which keeps
    # this from being expressed more parsimoniously
    for e in exprs:
        try:
            l.append((e, to_series(eval(e[1:], globals(), locals_d))
                     if e.startswith('@') else df.eval(e)))
        except Exception as err:
            logger.exception("Variable evaluation failed for: %s" % str(e))
            raise err

    return pd.DataFrame.from_items(l)


def add_skims(df, skims):
    """
    Add the dataframe to the Skims object so that it can be dereferenced
    using the parameters of the skims object.

    Parameters
    ----------
    df : pandas.DataFrame
        Table to which to add skim data as new columns.
        `df` is modified in-place.
    skims : Skims object
        The skims object is used to contain multiple matrices of
        origin-destination impedances.  Make sure to also add it to the
        locals_d below in order to access it in expressions.  The *only* job
        of this method in regards to skims is to call set_df with the
        dataframe that comes back from interacting choosers with
        alternatives.  See the skims module for more documentation on how
        the skims object is intended to be used.
    """
    if not isinstance(skims, list):
        assert isinstance(skims, Skims) or isinstance(skims, Skims3D)
        skims.set_df(df)
    else:
        for skim in skims:
            assert isinstance(skim, Skims) or isinstance(skim, Skims3D)
            skim.set_df(df)


def _check_for_variability(model_design):
    """
    This is an internal method which checks for variability in each
    expression - under the assumption that you probably wouldn't be using a
    variable (in live simulations) if it had no variability.  This is a
    warning to the user that they might have constructed the variable
    incorrectly.  It samples 1000 rows in order to not hurt performance -
    it's likely that if 1000 rows have no variability, the whole dataframe
    will have no variability.
    """
    l = min(1000, len(model_design))
    sample = random_rows(model_design, l)

    # convert to float so describe works uniformly on bools
    sample = sample.astype('float')
    sample = sample.describe().transpose()

    error = sample[sample["std"] == 0]
    if len(error):
        logger.warn("%s columns have no variability" % len(error))
        for v in error.index.values:
            logger.info("no variability in: %s" % v)
    error = sample[sample["count"] < l]
    if len(error):
        logger.warn("%s columns have missing values" % len(error))
        for v in error.index.values:
            logger.info("missing values in: %s" % v)


<<<<<<< HEAD
=======
def trace_nests(nest_spec, trace_label):
    """
    dump the nest spec to the trace file

    Parameters
    ----------
    nest_spec : dict
        Nest tree dict from the model spec yaml file
    trace_label: str
        trace file row label
    """

    for nest in each_nest(nest_spec):

        indent = "   " * nest.level

        tracing.info(trace_label,
                     "%s %s name: %s level %s" % (indent, nest.type, nest.name, nest.level))
        tracing.info(trace_label,
                     "%s ... ancestors: %s" % (indent, nest.ancestors))
        tracing.info(trace_label,
                     "%s ... product_of_coefficients: %s"
                     % (indent, nest.product_of_coefficients))

        if not nest.is_leaf:
            tracing.info(trace_label,
                         "%s ... coefficient: %s" % (indent, nest.coefficient))
            tracing.info(trace_label,
                         "%s ... alternatives: %s" % (indent, nest.alternatives))


>>>>>>> 1b417e52
def compute_nested_exp_utilities(raw_utilities, nest_spec):
    """
    compute exponentiated nest utilities based on nesting coefficients

    For nest nodes this is the exponentiated logsum of alternatives adjusted by nesting coefficient

    leaf <- exp( raw_utility )
    nest <- exp( ln(sum of exponentiated raw_utility of leaves) * nest_coefficient)

    Parameters
    ----------
    raw_utilities : pandas.DataFrame
        dataframe with the raw alternative utilities of all leaves
        (what in non-nested logit would be the utilities of all the alternatives)
    nest_spec : dict
        Nest tree dict from the model spec yaml file

    Returns
    -------
    nested_utilities : pandas.DataFrame
        Will have the index of `raw_utilities` and columns for exponentiated leaf and node utilities
    """
    nested_utilities = pd.DataFrame(index=raw_utilities.index)

    for nest in each_nest(nest_spec, post_order=True):

        name = nest.name

        if nest.is_leaf:
            # leaf_utility = raw_utility / nest.product_of_coefficients
            nested_utilities[name] = \
                raw_utilities[name].astype(float) / nest.product_of_coefficients

        else:
            # nest node
            # the alternative nested_utilities will already have been computed due to post_order
            nested_utilities[name] = \
                nest.coefficient * np.log(nested_utilities[nest.alternatives].sum(axis=1))

        # exponentiate the utility
        nested_utilities[name] = np.exp(nested_utilities[name])

    return nested_utilities


def compute_nested_probabilities(nested_exp_utilities, nest_spec):
    """
    compute nested probabilities for nest leafs and nodes

    probability for nest alternatives is simply the alternatives's local (to nest) probability
    computed in the same way as the probability of non-nested alternatives in multinomial logit
    i.e. the fractional share of the sum of the exponentiated utility of itself and its siblings
    except in nested logit, its sib group is restricted to the nest

    Parameters
    ----------
    nested_exp_utilities : pandas.DataFrame
        dataframe with the exponentiated nested utilities of all leaves and nodes
    nest_spec : dict
        Nest tree dict from the model spec yaml file

    Returns
    -------
    nested_probabilities : pandas.DataFrame
        Will have the index of `nested_exp_utilities` and columns for leaf and node probabilities
    """

    nested_probabilities = pd.DataFrame(index=nested_exp_utilities.index)

    for nest in each_nest(nest_spec, type='node', post_order=False):

        probs = utils_to_probs(nested_exp_utilities[nest.alternatives], exponentiated=True)

        nested_probabilities = pd.concat([nested_probabilities, probs], axis=1)

    return nested_probabilities


def compute_base_probabilities(nested_probabilities, nests):
    """
    compute base probabilities for nest leaves

    Base probabilities will be the nest-adjusted probabilities of all leaves
    This flattens or normalizes all the nested probabilities so that they have the proper global
    relative values (the leaf probabilities sum to 1 for each row.)


    Parameters
    ----------
    nested_probabilities : pandas.DataFrame
        dataframe with the nested probabilities for nest leafs and nodes
    nest_spec : dict
        Nest tree dict from the model spec yaml file

    Returns
    -------
    base_probabilities : pandas.DataFrame
        Will have the index of `nested_probabilities` and columns for leaf base probabilities
    """

    base_probabilities = pd.DataFrame(index=nested_probabilities.index)

    for nest in each_nest(nests, type='leaf', post_order=False):

        # skip root: it has a prob of 1 but we didn't compute a nested probability column for it
        ancestors = nest.ancestors[1:]

        base_probabilities[nest.name] = nested_probabilities[ancestors].prod(axis=1)

    return base_probabilities


def eval_mnl(choosers, spec, locals_d=None, trace_label=None, trace_choice_name=None):
    """
    Run a simulation for when the model spec does not involve alternative
    specific data, e.g. there are no interactions with alternative
    properties and no need to sample from alternatives.

    Parameters
    ----------
    choosers : pandas.DataFrame
    spec : pandas.DataFrame
        A table of variable specifications and coefficient values.
        Variable expressions should be in the table index and the table
        should have a column for each alternative.
    locals_d : Dict
        This is a dictionary of local variables that will be the environment
        for an evaluation of an expression that begins with @
    trace_label: str
        This is the label to be used  for trace log file entries and dump file names
        when household tracing enabled. No tracing occurs if label is empty or None.
    trace_choice_name: str
        This is the column label to be used in trace file csv dump of choices

    Returns
    -------
    choices : pandas.Series
        Index will be that of `choosers`, values will match the columns
        of `spec`.
    """

    model_design = eval_variables(spec.index, choosers, locals_d)

    _check_for_variability(model_design)

    utilities = model_design.dot(spec)

    probs = utils_to_probs(utilities)
    choices = make_choices(probs)

    if trace_label:
        trace_label = "%s.mnl" % trace_label

        tracing.trace_df(choosers, '%s.choosers' % trace_label)

        tracing.trace_df(utilities, '%s.utilities' % trace_label,
                         column_labels=['alternative', 'utility'])

        tracing.trace_df(probs, '%s.probs' % trace_label,
                         column_labels=['alternative', 'probability'])

        tracing.trace_df(choices, '%s.choices' % trace_label,
                         columns=[None, trace_choice_name])

        tracing.trace_df(model_design, '%s.model_design' % trace_label,
                         column_labels=['expression', None])

    return choices


def eval_nl(choosers, spec, nest_spec, locals_d=None, trace_label=None, trace_choice_name=None):
    """
    Run a nested-logit simulation for when the model spec does not involve alternative
    specific data, e.g. there are no interactions with alternative
    properties and no need to sample from alternatives.

    Parameters
    ----------
    choosers : pandas.DataFrame
    spec : pandas.DataFrame
        A table of variable specifications and coefficient values.
        Variable expressions should be in the table index and the table
        should have a column for each alternative.
    nest_spec:
        dictionary specifying nesting structure and nesting coefficients
        (from the model spec yaml file)
    locals_d : Dict
        This is a dictionary of local variables that will be the environment
        for an evaluation of an expression that begins with @
    trace_label: str
        This is the label to be used  for trace log file entries and dump file names
        when household tracing enabled. No tracing occurs if label is empty or None.
    trace_choice_name: str
        This is the column label to be used in trace file csv dump of choices

    Returns
    -------
    choices : pandas.Series
        Index will be that of `choosers`, values will match the columns
        of `spec`.
    """
    model_design = eval_variables(spec.index, choosers, locals_d)

    _check_for_variability(model_design)

    # raw utilities of all the leaves
    raw_utilities = model_design.dot(spec)

    # exponentiated utilities of leaves and nests
    nested_exp_utilities = compute_nested_exp_utilities(raw_utilities, nest_spec)

    # probabilities of alternatives relative to siblings sharing the same nest
    nested_probabilities = compute_nested_probabilities(nested_exp_utilities, nest_spec)

    # global (flattened) leaf probabilities based on relative nest coefficients
    base_probabilities = compute_base_probabilities(nested_probabilities, nest_spec)

    choices = make_choices(base_probabilities)

    if trace_label:

        trace_label = "%s.nl" % trace_label

        tracing.trace_df(choosers, '%s.choosers' % trace_label)

        tracing.trace_df(raw_utilities, '%s.raw_utilities' % trace_label,
                         column_labels=['alternative', 'utility'])
        tracing.trace_df(nested_exp_utilities, '%s.nested_exp_utilities' % trace_label,
                         column_labels=['alternative', 'utility'])
        tracing.trace_df(nested_probabilities, '%s.nested_probabilities' % trace_label,
                         column_labels=['alternative', 'probability'])
        tracing.trace_df(base_probabilities, '%s.base_probabilities' % trace_label,
                         column_labels=['alternative', 'probability'])

        tracing.trace_df(choices, '%s.choices' % trace_label,
                         columns=[None, trace_choice_name])

        tracing.trace_df(model_design, '%s.model_design' % trace_label,
                         column_labels=['expression', None])

        # to facilitiate debugging, compare to multinomial (non-nested) logit utilities
        unnested_probabilities = utils_to_probs(raw_utilities)
        unnested_choices = make_choices(unnested_probabilities)
        tracing.trace_df(unnested_probabilities, '%s.unnested_probabilities' % trace_label,
                         column_labels=['alternative', 'probability'])

        tracing.trace_df(unnested_choices, '%s.unnested_choices' % trace_label,
                         columns=[None, trace_choice_name])

        # dump whole df - for software development debugging
        # tracing.trace_df(raw_utilities, "%s.raw_utilities" % trace_label,
        #                  slicer='NONE', transpose=False)
        # tracing.trace_df(nested_exp_utilities, "%s.nested_exp_utilities" % trace_label,
        #                  slicer='NONE', transpose=False)
        # tracing.trace_df(nested_probabilities, "%s.nested_probabilities" % trace_label,
        #                  slicer='NONE', transpose=False)
        # tracing.trace_df(base_probabilities, "%s.base_probabilities" % trace_label,
        #                  slicer='NONE', transpose=False)
        # tracing.trace_df(unnested_probabilities, "%s.unnested_probabilities" % trace_label,
        #                  slicer='NONE', transpose=False)

    return choices


def simple_simulate(choosers, spec, nest_spec, skims=None, locals_d=None,
                    trace_label=None, trace_choice_name=None):
    """
    Run a MNL simulation for when the model spec does not involve alternative
    specific data, e.g. there are no interactions with alternative
    properties and no need to sample from alternatives.

    Parameters
    ----------
    choosers : pandas.DataFrame
    spec : pandas.DataFrame
        A table of variable specifications and coefficient values.
        Variable expressions should be in the table index and the table
        should have a column for each alternative.
    nest_spec:
        for nested logit (nl): dictionary specifying nesting structure and nesting coefficients
        for multinomial logit (mnl): None
    skims : Skims object
        The skims object is used to contain multiple matrices of
        origin-destination impedances.  Make sure to also add it to the
        locals_d below in order to access it in expressions.  The *only* job
        of this method in regards to skims is to call set_df with the
        dataframe that comes back from interacting choosers with
        alternatives.  See the skims module for more documentation on how
        the skims object is intended to be used.
    locals_d : Dict
        This is a dictionary of local variables that will be the environment
        for an evaluation of an expression that begins with @
    trace_label: str
        This is the label to be used  for trace log file entries and dump file names
        when household tracing enabled. No tracing occurs if label is empty or None.
    trace_choice_name: str
        This is the column label to be used in trace file csv dump of choices

    Returns
    -------
    choices : pandas.Series
        Index will be that of `choosers`, values will match the columns
        of `spec`.
    """
    if skims:
        add_skims(choosers, skims)

    trace_label = trace_label and "%s.simple_simulate" % trace_label

    if nest_spec is None:
        choices = eval_mnl(choosers, spec, locals_d, trace_label, trace_choice_name)
    else:
        choices = eval_nl(choosers, spec, nest_spec, locals_d, trace_label, trace_choice_name)

    return choices


def logit_model_settings(model_settings):
    """
    Read nest spec (for nested logit) and constant values from model settings file

    Returns
    -------
    nests : dict
        dictionary specifying nesting structure and nesting coefficients

    constants : dict
        dictionary of constants to add to locals for use by expressions in model spec
    """
    nests = None
    constants = None

    if model_settings is not None:

        model_type = model_settings.get('MODEL_TYPE', None)

        if model_type not in ['NL', 'MNL']:
            tracing.error(__name__, "Unrecognized model type '%s'" % model_type)
            raise RuntimeError("Unrecognized model type '%s'" % model_type)

        if model_type == 'NL':
            nests = model_settings.get('NESTS', None)
            if nests is None:
                tracing.error(__name__, "No NEST found in model spec for NL model type")
                raise RuntimeError("No NEST found in model spec for NL model type")

        constants = model_settings.get('CONSTANTS', None)

    return nests, constants


def _interaction_simulate(
        choosers, alternatives, spec,
        skims=None, locals_d=None, sample_size=None,
        trace_label=None, trace_choice_name=None):
    """
    Run a MNL simulation in the situation in which alternatives must
    be merged with choosers because there are interaction terms or
    because alternatives are being sampled.

<<<<<<< HEAD
    Parameters are same as for public function interaction_simulate
=======
    Parameters
    ----------
    choosers : pandas.DataFrame
        DataFrame of choosers
    alternatives : pandas.DataFrame
        DataFrame of alternatives - will be merged with choosers, currently
        without sampling
    spec : pandas.DataFrame
        A Pandas DataFrame that gives the specification of the variables to
        compute and the coefficients for each variable.
        Variable specifications must be in the table index and the
        table should have only one column of coefficients.
    skims : Skims object
        The skims object is used to contain multiple matrices of
        origin-destination impedances.  Make sure to also add it to the
        locals_d below in order to access it in expressions.  The *only* job
        of this method in regards to skims is to call set_df with the
        dataframe that comes back from interacting choosers with
        alternatives.  See the skims module for more documentation on how
        the skims object is intended to be used.
    locals_d : Dict
        This is a dictionary of local variables that will be the environment
        for an evaluation of an expression that begins with @
    sample_size : int, optional
        Sample alternatives with sample of given size.  By default is None,
        which does not sample alternatives.
    trace_label: str
        This is the label to be used  for trace log file entries and dump file names
        when household tracing enabled. No tracing occurs if label is empty or None.
    trace_choice_name: str
        This is the column label to be used in trace file csv dump of choices
>>>>>>> 1b417e52

    Returns
    -------
    ret : pandas.Series
        A series where index should match the index of the choosers DataFrame
        and values will match the index of the alternatives DataFrame -
        choices are simulated in the standard Monte Carlo fashion
    """
    if len(spec.columns) > 1:
        raise RuntimeError('spec must have only one column')

    sample_size = sample_size or len(alternatives)

    # FIXME - is this correct?
    if sample_size > len(alternatives):
        logger.warn("clipping sample size %s to len(alternatives) %s" %
                    (sample_size, len(alternatives)))
        sample_size = min(sample_size, len(alternatives))

    # now the index is also in the dataframe, which means it will be
    # available as the "destination" for the skims dereference below
    alternatives[alternatives.index.name] = alternatives.index

    # merge choosers and alternatives
    df = interaction_dataset(choosers, alternatives, sample_size)

    if skims:
        add_skims(df, skims)

    # evaluate variables from the spec
    model_design = eval_variables(spec.index, df, locals_d)

    _check_for_variability(model_design)

    # multiply by coefficients and reshape into choosers by alts
    utilities = model_design.dot(spec).astype('float')

    utilities = pd.DataFrame(
        utilities.as_matrix().reshape(len(choosers), sample_size),
        index=choosers.index)

    # convert to probabilities and make choices
    probs = utils_to_probs(utilities)
    positions = make_choices(probs)

    # positions come back between zero and num alternatives in the sample -
    # need to get back to the indexes
    offsets = np.arange(len(positions)) * sample_size
    choices = model_design.index.take(positions + offsets)

    choices = pd.Series(choices, index=choosers.index)

    if trace_label:
        trace_label = "%s.interaction_simulate" % trace_label

        tracing.trace_df(choosers, '%s.choosers' % trace_label)

        tracing.trace_df(utilities, '%s.utilities' % trace_label,
                         column_labels=['alternative', 'utility'])

        tracing.trace_df(probs, '%s.probs' % trace_label,
                         column_labels=['alternative', 'probability'])

        tracing.trace_df(choices, '%s.choices' % trace_label,
                         columns=[None, trace_choice_name])

        tracing.trace_interaction_model_design(model_design, choosers, label=trace_label)

    return choices


def chunked_choosers(choosers, chunk_size):
    # generator to iterate over chooses in chunk_size chunks
    chunk_size = int(chunk_size)
    num_choosers = len(choosers.index)

    i = 0
    while i < num_choosers:
        yield i, choosers[i: i+chunk_size]
        i += chunk_size


def interaction_simulate(
        choosers, alternatives, spec,
        skims=None, locals_d=None, sample_size=None, chunk_size=0,
        trace_label=None, trace_choice_name=None):

    """
    Run a simulation in the situation in which alternatives must
    be merged with choosers because there are interaction terms or
    because alternatives are being sampled.

    optionally (if chunk_size > 0) iterates over choosers in chunk_size chunks

    Parameters
    ----------
    choosers : pandas.DataFrame
        DataFrame of choosers
    alternatives : pandas.DataFrame
        DataFrame of alternatives - will be merged with choosers, currently
        without sampling
    spec : pandas.DataFrame
        A Pandas DataFrame that gives the specification of the variables to
        compute and the coefficients for each variable.
        Variable specifications must be in the table index and the
        table should have only one column of coefficients.
    skims : Skims object
        The skims object is used to contain multiple matrices of
        origin-destination impedances.  Make sure to also add it to the
        locals_d below in order to access it in expressions.  The *only* job
        of this method in regards to skims is to call set_df with the
        dataframe that comes back from interacting choosers with
        alternatives.  See the skims module for more documentation on how
        the skims object is intended to be used.
    locals_d : Dict
        This is a dictionary of local variables that will be the environment
        for an evaluation of an expression that begins with @
    sample_size : int, optional
        Sample alternatives with sample of given size.  By default is None,
        which does not sample alternatives.
    chunk_size : int
        if chunk_size > 0 iterates over choosers in chunk_size chunks
    trace_label: str
        This is the label to be used  for trace log file entries and dump file names
        when household tracing enabled. No tracing occurs if label is empty or None.
    trace_choice_name: str
        This is the column label to be used in trace file csv dump of choices

    Returns
    -------
    ret : pandas.Series
        A series where index should match the index of the choosers DataFrame
        and values will match the index of the alternatives DataFrame -
        choices are simulated in the standard Monte Carlo fashion
    """

    # FIXME - chunk size should take number of chooser and alternative columns into account
    # FIXME - that is, chunk size should represent memory footprint (rows X columns) not just rows

    chunk_size = int(chunk_size)

    if (chunk_size == 0) or (chunk_size >= len(choosers.index)):
        choices = _interaction_simulate(choosers, alternatives, spec,
                                        skims, locals_d, sample_size,
                                        trace_label, trace_choice_name)
        return choices

    logger.info("interaction_simulate chunk_size %s num_choosers %s" %
                (chunk_size, len(choosers.index)))

    choices_list = []
    # segment by person type and pick the right spec for each person type
    for i, chooser_chunk in chunked_choosers(choosers, chunk_size):

        logger.info("Running chunk =%s of size %d" % (i, len(chooser_chunk)))

        choices = _interaction_simulate(chooser_chunk, alternatives, spec,
                                        skims, locals_d, sample_size,
                                        trace_label, trace_choice_name)

        choices_list.append(choices)

    # FIXME: this will require 2X RAM
    # if necessary, could append to hdf5 store on disk:
    # http://pandas.pydata.org/pandas-docs/stable/io.html#id2
    choices = pd.concat(choices_list)

    assert len(choices.index == len(choosers.index))

    return choices


def other_than(groups, bools):
    """
    Construct a Series that has booleans indicating the presence of
    something- or someone-else with a certain property within a group.

    Parameters
    ----------
    groups : pandas.Series
        A column with the same index as `bools` that defines the grouping
        of `bools`. The `bools` Series will be used to index `groups` and
        then the grouped values will be counted.
    bools : pandas.Series
        A boolean Series indicating where the property of interest is present.
        Should have the same index as `groups`.

    Returns
    -------
    others : pandas.Series
        A boolean Series with the same index as `groups` and `bools`
        indicating whether there is something- or something-else within
        a group with some property (as indicated by `bools`).

    """
    counts = groups[bools].value_counts()
    merge_col = groups.to_frame(name='right')
    pipeline = tz.compose(
        tz.curry(pd.Series.fillna, value=False),
        itemgetter('left'),
        tz.curry(
            pd.DataFrame.merge, right=merge_col, how='right', left_index=True,
            right_on='right'),
        tz.curry(pd.Series.to_frame, name='left'))
    gt0 = pipeline(counts > 0)
    gt1 = pipeline(counts > 1)

    return gt1.where(bools, other=gt0)<|MERGE_RESOLUTION|>--- conflicted
+++ resolved
@@ -187,40 +187,6 @@
             logger.info("missing values in: %s" % v)
 
 
-<<<<<<< HEAD
-=======
-def trace_nests(nest_spec, trace_label):
-    """
-    dump the nest spec to the trace file
-
-    Parameters
-    ----------
-    nest_spec : dict
-        Nest tree dict from the model spec yaml file
-    trace_label: str
-        trace file row label
-    """
-
-    for nest in each_nest(nest_spec):
-
-        indent = "   " * nest.level
-
-        tracing.info(trace_label,
-                     "%s %s name: %s level %s" % (indent, nest.type, nest.name, nest.level))
-        tracing.info(trace_label,
-                     "%s ... ancestors: %s" % (indent, nest.ancestors))
-        tracing.info(trace_label,
-                     "%s ... product_of_coefficients: %s"
-                     % (indent, nest.product_of_coefficients))
-
-        if not nest.is_leaf:
-            tracing.info(trace_label,
-                         "%s ... coefficient: %s" % (indent, nest.coefficient))
-            tracing.info(trace_label,
-                         "%s ... alternatives: %s" % (indent, nest.alternatives))
-
-
->>>>>>> 1b417e52
 def compute_nested_exp_utilities(raw_utilities, nest_spec):
     """
     compute exponentiated nest utilities based on nesting coefficients
@@ -538,40 +504,6 @@
     return choices
 
 
-def logit_model_settings(model_settings):
-    """
-    Read nest spec (for nested logit) and constant values from model settings file
-
-    Returns
-    -------
-    nests : dict
-        dictionary specifying nesting structure and nesting coefficients
-
-    constants : dict
-        dictionary of constants to add to locals for use by expressions in model spec
-    """
-    nests = None
-    constants = None
-
-    if model_settings is not None:
-
-        model_type = model_settings.get('MODEL_TYPE', None)
-
-        if model_type not in ['NL', 'MNL']:
-            tracing.error(__name__, "Unrecognized model type '%s'" % model_type)
-            raise RuntimeError("Unrecognized model type '%s'" % model_type)
-
-        if model_type == 'NL':
-            nests = model_settings.get('NESTS', None)
-            if nests is None:
-                tracing.error(__name__, "No NEST found in model spec for NL model type")
-                raise RuntimeError("No NEST found in model spec for NL model type")
-
-        constants = model_settings.get('CONSTANTS', None)
-
-    return nests, constants
-
-
 def _interaction_simulate(
         choosers, alternatives, spec,
         skims=None, locals_d=None, sample_size=None,
@@ -581,41 +513,7 @@
     be merged with choosers because there are interaction terms or
     because alternatives are being sampled.
 
-<<<<<<< HEAD
     Parameters are same as for public function interaction_simulate
-=======
-    Parameters
-    ----------
-    choosers : pandas.DataFrame
-        DataFrame of choosers
-    alternatives : pandas.DataFrame
-        DataFrame of alternatives - will be merged with choosers, currently
-        without sampling
-    spec : pandas.DataFrame
-        A Pandas DataFrame that gives the specification of the variables to
-        compute and the coefficients for each variable.
-        Variable specifications must be in the table index and the
-        table should have only one column of coefficients.
-    skims : Skims object
-        The skims object is used to contain multiple matrices of
-        origin-destination impedances.  Make sure to also add it to the
-        locals_d below in order to access it in expressions.  The *only* job
-        of this method in regards to skims is to call set_df with the
-        dataframe that comes back from interacting choosers with
-        alternatives.  See the skims module for more documentation on how
-        the skims object is intended to be used.
-    locals_d : Dict
-        This is a dictionary of local variables that will be the environment
-        for an evaluation of an expression that begins with @
-    sample_size : int, optional
-        Sample alternatives with sample of given size.  By default is None,
-        which does not sample alternatives.
-    trace_label: str
-        This is the label to be used  for trace log file entries and dump file names
-        when household tracing enabled. No tracing occurs if label is empty or None.
-    trace_choice_name: str
-        This is the column label to be used in trace file csv dump of choices
->>>>>>> 1b417e52
 
     Returns
     -------
