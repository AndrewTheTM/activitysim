# ActivitySim
# See full license in LICENSE.txt.
import logging

import numpy as np
import pandas as pd

from activitysim.core import logit
from activitysim.core import config
from activitysim.core import inject
from activitysim.core import tracing
from activitysim.core import chunk
from activitysim.core import pipeline
from activitysim.core import expressions
<<<<<<< HEAD
from activitysim.core import simulate

from .util import estimation
=======
>>>>>>> fa04532f

logger = logging.getLogger(__name__)


PROBS_JOIN_COLUMNS = ['primary_purpose', 'outbound', 'person_type']


<<<<<<< HEAD
def map_coefficients(spec, coefficients):
    if isinstance(coefficients, pd.DataFrame):
        assert ('value' in coefficients.columns)
        coefficients = coefficients['value'].to_dict()

    assert isinstance(coefficients, dict), \
        "map_coefficients doesn't grok type of coefficients: %s" % (type(coefficients))

    for c in spec.columns:
        if c == simulate.SPEC_LABEL_NAME:
            continue
        spec[c] = spec[c].map(coefficients).astype(np.float32)

    assert not spec.isnull().any()

    return spec


def trip_purpose_calc_row_size(choosers, spec, trace_label):
=======
def trip_purpose_calc_row_size(choosers, spec, probs_join_cols, trace_label):
>>>>>>> fa04532f
    """
    rows_per_chunk calculator for trip_purpose
    """

    sizer = chunk.RowSizeEstimator(trace_label)

    chooser_row_size = len(choosers.columns)
<<<<<<< HEAD
    spec_columns = spec.shape[1] - len(PROBS_JOIN_COLUMNS)

    sizer.add_elements(chooser_row_size + spec_columns, 'choosers')

    row_size = sizer.get_hwm()
    return row_size


def choose_intermediate_trip_purpose(trips, probs_spec, estimator, trace_hh_id, trace_label):
=======
    spec_columns = spec.shape[1] - len(probs_join_cols)

    sizer.add_elements(chooser_row_size + spec_columns, 'choosers')

    row_size = sizer.get_hwm()
    return row_size


def choose_intermediate_trip_purpose(
        trips, probs_spec, probs_join_cols, use_depart_time, trace_hh_id, trace_label):
>>>>>>> fa04532f
    """
    chose purpose for intermediate trips based on probs_spec
    which assigns relative weights (summing to 1) to the possible purpose choices

    Returns
    -------
    purpose: pandas.Series of purpose (str) indexed by trip_id
    """

<<<<<<< HEAD
    non_purpose_cols = PROBS_JOIN_COLUMNS + ['depart_range_start', 'depart_range_end']
=======
    non_purpose_cols = probs_join_cols
    if use_depart_time:
         non_purpose_cols += ['depart_range_start', 'depart_range_end']
>>>>>>> fa04532f
    purpose_cols = [c for c in probs_spec.columns if c not in non_purpose_cols]

    num_trips = len(trips.index)
    have_trace_targets = trace_hh_id and tracing.has_trace_targets(trips)

    # probs should sum to 1 across rows
    sum_probs = probs_spec[purpose_cols].sum(axis=1)
    probs_spec.loc[:, purpose_cols] = probs_spec.loc[:, purpose_cols].div(sum_probs, axis=0)

    # left join trips to probs (there may be multiple rows per trip for multiple depart ranges)
    choosers = pd.merge(trips.reset_index(), probs_spec, on=PROBS_JOIN_COLUMNS,
                        how='left').set_index('trip_id')
    chunk.log_df(trace_label, 'choosers', choosers)

<<<<<<< HEAD
    # select the matching depart range (this should result on in exactly one chooser row per trip)
    chooser_probs = \
        (choosers.start >= choosers['depart_range_start']) & (choosers.start <= choosers['depart_range_end'])

    # if we failed to match a row in probs_spec
    if chooser_probs.sum() < num_trips:
        # this can happen if the spec doesn't have probs for the trips matching a trip's probs_join_cols
        missing_trip_ids = trips.index[~trips.index.isin(choosers.index[chooser_probs])].values
        unmatched_choosers = choosers[choosers.index.isin(missing_trip_ids)]
        unmatched_choosers = unmatched_choosers[['person_id', 'start'] + non_purpose_cols]

        # join to persons for better diagnostics
        persons = inject.get_table('persons').to_frame()
        persons_cols = ['age', 'is_worker', 'is_student', 'is_gradeschool', 'is_highschool', 'is_university']
        unmatched_choosers = pd.merge(unmatched_choosers, persons[persons_cols],
                                      left_on='person_id', right_index=True, how='left')

        file_name = '%s.UNMATCHED_PROBS' % trace_label
        logger.error("%s %s of %s intermediate trips could not be matched to probs based on join columns  %s" %
                     (trace_label, len(unmatched_choosers), len(choosers), PROBS_JOIN_COLUMNS))
        logger.info("Writing %s unmatched choosers to %s" % (len(unmatched_choosers), file_name,))
        tracing.write_csv(unmatched_choosers, file_name=file_name, transpose=False)
        raise RuntimeError("Some trips could not be matched to probs based on join columns %s." % PROBS_JOIN_COLUMNS)

    # select the matching depart range (this should result on in exactly one chooser row per trip)
    choosers = choosers[chooser_probs]
=======
    if use_depart_time:

        # select the matching depart range (this should result on in exactly one chooser row per trip)
        chooser_probs = \
            (choosers.start >= choosers['depart_range_start']) & (choosers.start <= choosers['depart_range_end'])

        # if we failed to match a row in probs_spec
        if chooser_probs.sum() < num_trips:

            # this can happen if the spec doesn't have probs for the trips matching a trip's probs_join_cols
            missing_trip_ids = trips.index[~trips.index.isin(choosers.index[chooser_probs])].values
            unmatched_choosers = choosers[choosers.index.isin(missing_trip_ids)]
            unmatched_choosers = unmatched_choosers[['person_id', 'start'] + non_purpose_cols]

            # join to persons for better diagnostics
            persons = inject.get_table('persons').to_frame()
            persons_cols = ['age', 'is_worker', 'is_student', 'is_gradeschool', 'is_highschool', 'is_university']
            unmatched_choosers = pd.merge(unmatched_choosers, persons[[col for col in persons_cols if col in persons.columns]],
                                          left_on='person_id', right_index=True, how='left')

            file_name = '%s.UNMATCHED_PROBS' % trace_label
            logger.error("%s %s of %s intermediate trips could not be matched to probs based on join columns  %s" %
                         (trace_label, len(unmatched_choosers), len(choosers), probs_join_cols))
            logger.info("Writing %s unmatched choosers to %s" % (len(unmatched_choosers), file_name,))
            tracing.write_csv(unmatched_choosers, file_name=file_name, transpose=False)
            raise RuntimeError("Some trips could not be matched to probs based on join columns %s." % probs_join_cols)

        # select the matching depart range (this should result on in exactly one chooser row per trip)
        choosers = choosers[chooser_probs]
>>>>>>> fa04532f

    # choosers should now match trips row for row
    assert choosers.index.identical(trips.index)

    if estimator:
        probs_cols = list(probs_spec.columns)
        print(choosers[probs_cols])
        estimator.write_table(choosers[probs_cols], 'probs', append=True)

    choices, rands = logit.make_choices(
        choosers[purpose_cols],
        trace_label=trace_label, trace_choosers=choosers)

    if have_trace_targets:
        tracing.trace_df(choices, '%s.choices' % trace_label, columns=[None, 'trip_purpose'])
        tracing.trace_df(rands, '%s.rands' % trace_label, columns=[None, 'rand'])

    choices = choices.map(pd.Series(purpose_cols))
    return choices


def run_trip_purpose(
        trips_df,
        estimator,
        chunk_size,
        trace_hh_id,
        trace_label):
    """
    trip purpose - main functionality separated from model step so it can be called iteratively

    For each intermediate stop on a tour (i.e. trip other than the last trip outbound or inbound)
    each trip is assigned a purpose based on an observed frequency distribution

    The distribution should always be segmented by tour purpose and tour direction. By default it is also
    segmented by person type. The join columns can be overwritten using the "probs_join_cols" parameter in
    the model settings. The model will attempt to segment by trip depart time as well if necessary
    and depart time ranges are specified in the probability lookup table.

    Returns
    -------
    purpose: pandas.Series of purpose (str) indexed by trip_id
    """

<<<<<<< HEAD
    model_settings_file_name = 'trip_purpose.yaml'
    model_settings = config.read_model_settings(model_settings_file_name)

    spec_file_name = model_settings.get('PROBS_SPEC', 'trip_purpose_probs.csv')
    probs_spec = pd.read_csv(config.config_file_path(spec_file_name), comment='#')
    # FIXME for now, not really doing estimation for probabilistic model - just overwriting choices
    # besides, it isn't clear that named coefficients would be helpful if we had some form of estimation
    # coefficients_df = simulate.read_model_coefficients(model_settings)
    # probs_spec = map_coefficients(probs_spec, coefficients_df)

    if estimator:
        estimator.write_spec(model_settings, tag='PROBS_SPEC')
        estimator.write_model_settings(model_settings, model_settings_file_name)
        # estimator.write_coefficients(coefficients_df, model_settings)
=======
    model_settings = config.read_model_settings('trip_purpose.yaml')
    default_join_cols = ['primary_purpose', 'outbound', 'person_type']
    probs_join_cols = model_settings.get('probs_join_cols', default_join_cols)
    probs_spec = trip_purpose_probs()
>>>>>>> fa04532f

    result_list = []

    # - last trip of outbound tour gets primary_purpose
    last_trip = (trips_df.trip_num == trips_df.trip_count)
    purpose = trips_df.primary_purpose[last_trip & trips_df.outbound]
    result_list.append(purpose)
    logger.info("assign purpose to %s last outbound trips", purpose.shape[0])

    # - last trip of inbound tour gets home (or work for atwork subtours)
    purpose = trips_df.primary_purpose[last_trip & ~trips_df.outbound]
<<<<<<< HEAD
    # FIXME should be lower case for consistency?
    purpose = pd.Series(np.where(purpose == 'atwork', 'Work', 'Home'), index=purpose.index)
=======
    purpose = pd.Series(np.where(purpose == 'atwork', 'work', 'home'), index=purpose.index)
>>>>>>> fa04532f
    result_list.append(purpose)
    logger.info("assign purpose to %s last inbound trips", purpose.shape[0])

    # - intermediate stops (non-last trips) purpose assigned by probability table
    trips_df = trips_df[~last_trip]
    logger.info("assign purpose to %s intermediate trips", trips_df.shape[0])

    preprocessor_settings = model_settings.get('preprocessor', None)
    if preprocessor_settings:
        locals_dict = config.get_model_constants(model_settings)
        expressions.assign_columns(
            df=trips_df,
            model_settings=preprocessor_settings,
            locals_dict=locals_dict,
            trace_label=trace_label)

<<<<<<< HEAD
    row_size = chunk_size and trip_purpose_calc_row_size(trips_df, probs_spec, trace_label)

    for i, trips_chunk, chunk_trace_label in \
            chunk.adaptive_chunked_choosers(trips_df, chunk_size, row_size, trace_label):
=======
    use_depart_time = model_settings.get('use_depart_time', True)
    row_size = chunk_size and trip_purpose_calc_row_size(
        trips_df, probs_spec, probs_join_cols, trace_label=trace_label)
>>>>>>> fa04532f

    for i, trips_chunk, chunk_trace_label in \
            chunk.adaptive_chunked_choosers(trips_df, chunk_size, row_size, trace_label):
        
        choices = choose_intermediate_trip_purpose(
            trips_chunk,
            probs_spec,
<<<<<<< HEAD
            estimator,
            trace_hh_id,
=======
            probs_join_cols=probs_join_cols,
            use_depart_time=use_depart_time,
            trace_hh_id=trace_hh_id,
>>>>>>> fa04532f
            trace_label=chunk_trace_label)

        result_list.append(choices)

    if len(result_list) > 1:
        choices = pd.concat(result_list)

    return choices


@inject.step()
def trip_purpose(
        trips,
        chunk_size,
        trace_hh_id):

    """
    trip purpose model step - calls run_trip_purpose to run the actual model

    adds purpose column to trips
    """
    trace_label = "trip_purpose"

    trips_df = trips.to_frame()

    estimator = estimation.manager.begin_estimation('trip_purpose')
    if estimator:
        chooser_cols_for_estimation = ['person_id',  'household_id',  'tour_id',  'trip_num']
        estimator.write_choosers(trips_df[chooser_cols_for_estimation])

    choices = run_trip_purpose(
        trips_df,
        estimator,
        chunk_size=chunk_size,
        trace_hh_id=trace_hh_id,
        trace_label=trace_label
    )

    if estimator:
        estimator.write_choices(choices)
        choices = estimator.get_survey_values(choices, 'trips', 'purpose')  # override choices
        estimator.write_override_choices(choices)
        estimator.end_estimation()

    trips_df['purpose'] = choices

    # we should have assigned a purpose to all trips
    assert not trips_df.purpose.isnull().any()

    pipeline.replace_table("trips", trips_df)

    if trace_hh_id:
        tracing.trace_df(trips_df,
                         label=trace_label,
                         slicer='trip_id',
                         index_label='trip_id',
                         warn_if_empty=True)<|MERGE_RESOLUTION|>--- conflicted
+++ resolved
@@ -12,12 +12,8 @@
 from activitysim.core import chunk
 from activitysim.core import pipeline
 from activitysim.core import expressions
-<<<<<<< HEAD
 from activitysim.core import simulate
-
 from .util import estimation
-=======
->>>>>>> fa04532f
 
 logger = logging.getLogger(__name__)
 
@@ -25,7 +21,6 @@
 PROBS_JOIN_COLUMNS = ['primary_purpose', 'outbound', 'person_type']
 
 
-<<<<<<< HEAD
 def map_coefficients(spec, coefficients):
     if isinstance(coefficients, pd.DataFrame):
         assert ('value' in coefficients.columns)
@@ -44,10 +39,7 @@
     return spec
 
 
-def trip_purpose_calc_row_size(choosers, spec, trace_label):
-=======
 def trip_purpose_calc_row_size(choosers, spec, probs_join_cols, trace_label):
->>>>>>> fa04532f
     """
     rows_per_chunk calculator for trip_purpose
     """
@@ -55,8 +47,8 @@
     sizer = chunk.RowSizeEstimator(trace_label)
 
     chooser_row_size = len(choosers.columns)
-<<<<<<< HEAD
-    spec_columns = spec.shape[1] - len(PROBS_JOIN_COLUMNS)
+
+    spec_columns = spec.shape[1] - len(probs_join_cols)
 
     sizer.add_elements(chooser_row_size + spec_columns, 'choosers')
 
@@ -64,19 +56,8 @@
     return row_size
 
 
-def choose_intermediate_trip_purpose(trips, probs_spec, estimator, trace_hh_id, trace_label):
-=======
-    spec_columns = spec.shape[1] - len(probs_join_cols)
-
-    sizer.add_elements(chooser_row_size + spec_columns, 'choosers')
-
-    row_size = sizer.get_hwm()
-    return row_size
-
-
 def choose_intermediate_trip_purpose(
-        trips, probs_spec, probs_join_cols, use_depart_time, trace_hh_id, trace_label):
->>>>>>> fa04532f
+        trips, probs_spec, estimator, probs_join_cols, use_depart_time, trace_hh_id, trace_label):
     """
     chose purpose for intermediate trips based on probs_spec
     which assigns relative weights (summing to 1) to the possible purpose choices
@@ -86,13 +67,9 @@
     purpose: pandas.Series of purpose (str) indexed by trip_id
     """
 
-<<<<<<< HEAD
-    non_purpose_cols = PROBS_JOIN_COLUMNS + ['depart_range_start', 'depart_range_end']
-=======
     non_purpose_cols = probs_join_cols
     if use_depart_time:
          non_purpose_cols += ['depart_range_start', 'depart_range_end']
->>>>>>> fa04532f
     purpose_cols = [c for c in probs_spec.columns if c not in non_purpose_cols]
 
     num_trips = len(trips.index)
@@ -107,34 +84,6 @@
                         how='left').set_index('trip_id')
     chunk.log_df(trace_label, 'choosers', choosers)
 
-<<<<<<< HEAD
-    # select the matching depart range (this should result on in exactly one chooser row per trip)
-    chooser_probs = \
-        (choosers.start >= choosers['depart_range_start']) & (choosers.start <= choosers['depart_range_end'])
-
-    # if we failed to match a row in probs_spec
-    if chooser_probs.sum() < num_trips:
-        # this can happen if the spec doesn't have probs for the trips matching a trip's probs_join_cols
-        missing_trip_ids = trips.index[~trips.index.isin(choosers.index[chooser_probs])].values
-        unmatched_choosers = choosers[choosers.index.isin(missing_trip_ids)]
-        unmatched_choosers = unmatched_choosers[['person_id', 'start'] + non_purpose_cols]
-
-        # join to persons for better diagnostics
-        persons = inject.get_table('persons').to_frame()
-        persons_cols = ['age', 'is_worker', 'is_student', 'is_gradeschool', 'is_highschool', 'is_university']
-        unmatched_choosers = pd.merge(unmatched_choosers, persons[persons_cols],
-                                      left_on='person_id', right_index=True, how='left')
-
-        file_name = '%s.UNMATCHED_PROBS' % trace_label
-        logger.error("%s %s of %s intermediate trips could not be matched to probs based on join columns  %s" %
-                     (trace_label, len(unmatched_choosers), len(choosers), PROBS_JOIN_COLUMNS))
-        logger.info("Writing %s unmatched choosers to %s" % (len(unmatched_choosers), file_name,))
-        tracing.write_csv(unmatched_choosers, file_name=file_name, transpose=False)
-        raise RuntimeError("Some trips could not be matched to probs based on join columns %s." % PROBS_JOIN_COLUMNS)
-
-    # select the matching depart range (this should result on in exactly one chooser row per trip)
-    choosers = choosers[chooser_probs]
-=======
     if use_depart_time:
 
         # select the matching depart range (this should result on in exactly one chooser row per trip)
@@ -164,7 +113,6 @@
 
         # select the matching depart range (this should result on in exactly one chooser row per trip)
         choosers = choosers[chooser_probs]
->>>>>>> fa04532f
 
     # choosers should now match trips row for row
     assert choosers.index.identical(trips.index)
@@ -208,9 +156,11 @@
     purpose: pandas.Series of purpose (str) indexed by trip_id
     """
 
-<<<<<<< HEAD
     model_settings_file_name = 'trip_purpose.yaml'
     model_settings = config.read_model_settings(model_settings_file_name)
+
+    default_join_cols = ['primary_purpose', 'outbound', 'person_type']
+    probs_join_cols = model_settings.get('probs_join_cols', default_join_cols)
 
     spec_file_name = model_settings.get('PROBS_SPEC', 'trip_purpose_probs.csv')
     probs_spec = pd.read_csv(config.config_file_path(spec_file_name), comment='#')
@@ -223,12 +173,6 @@
         estimator.write_spec(model_settings, tag='PROBS_SPEC')
         estimator.write_model_settings(model_settings, model_settings_file_name)
         # estimator.write_coefficients(coefficients_df, model_settings)
-=======
-    model_settings = config.read_model_settings('trip_purpose.yaml')
-    default_join_cols = ['primary_purpose', 'outbound', 'person_type']
-    probs_join_cols = model_settings.get('probs_join_cols', default_join_cols)
-    probs_spec = trip_purpose_probs()
->>>>>>> fa04532f
 
     result_list = []
 
@@ -240,12 +184,9 @@
 
     # - last trip of inbound tour gets home (or work for atwork subtours)
     purpose = trips_df.primary_purpose[last_trip & ~trips_df.outbound]
-<<<<<<< HEAD
-    # FIXME should be lower case for consistency?
-    purpose = pd.Series(np.where(purpose == 'atwork', 'Work', 'Home'), index=purpose.index)
-=======
+
     purpose = pd.Series(np.where(purpose == 'atwork', 'work', 'home'), index=purpose.index)
->>>>>>> fa04532f
+
     result_list.append(purpose)
     logger.info("assign purpose to %s last inbound trips", purpose.shape[0])
 
@@ -262,16 +203,10 @@
             locals_dict=locals_dict,
             trace_label=trace_label)
 
-<<<<<<< HEAD
-    row_size = chunk_size and trip_purpose_calc_row_size(trips_df, probs_spec, trace_label)
-
-    for i, trips_chunk, chunk_trace_label in \
-            chunk.adaptive_chunked_choosers(trips_df, chunk_size, row_size, trace_label):
-=======
+
     use_depart_time = model_settings.get('use_depart_time', True)
     row_size = chunk_size and trip_purpose_calc_row_size(
         trips_df, probs_spec, probs_join_cols, trace_label=trace_label)
->>>>>>> fa04532f
 
     for i, trips_chunk, chunk_trace_label in \
             chunk.adaptive_chunked_choosers(trips_df, chunk_size, row_size, trace_label):
@@ -279,14 +214,10 @@
         choices = choose_intermediate_trip_purpose(
             trips_chunk,
             probs_spec,
-<<<<<<< HEAD
             estimator,
-            trace_hh_id,
-=======
             probs_join_cols=probs_join_cols,
             use_depart_time=use_depart_time,
             trace_hh_id=trace_hh_id,
->>>>>>> fa04532f
             trace_label=chunk_trace_label)
 
         result_list.append(choices)
