# ActivitySim
# See full license in LICENSE.txt.
import logging

import numpy as np
import pandas as pd
from activitysim.abm.models.util import school_escort_tours_trips

from activitysim.core import config, expressions, inject, pipeline, simulate, tracing
from activitysim.core.util import assign_in_place, reindex

from .util import estimation, trip

logger = logging.getLogger(__name__)


@inject.step()
def stop_frequency(
    tours, tours_merged, stop_frequency_alts, network_los, chunk_size, trace_hh_id
):
    """
    stop frequency model

    For each tour, shoose a number of intermediate inbound stops and outbound stops.
    Create a trip table with inbound and outbound trips.

    Thus, a tour with stop_frequency '2out_0in' will have two outbound and zero inbound stops,
    and four corresponding trips: three outbound, and one inbound.

    Adds stop_frequency str column to trips, with fields

    creates trips table with columns:

    ::

        - person_id
        - household_id
        - tour_id
        - primary_purpose
        - atwork
        - trip_num
        - outbound
        - trip_count

    """

    trace_label = "stop_frequency"
    model_settings_file_name = "stop_frequency.yaml"

    model_settings = config.read_model_settings(model_settings_file_name)

    tours = tours.to_frame()
    tours_merged = tours_merged.to_frame()
    assert not tours_merged.household_id.isnull().any()
    assert not (tours_merged.origin == -1).any()
    assert not (tours_merged.destination == -1).any()

    nest_spec = config.get_logit_model_settings(model_settings)
    constants = config.get_model_constants(model_settings)

    # - run preprocessor to annotate tours_merged
    preprocessor_settings = model_settings.get("preprocessor", None)
    if preprocessor_settings:

        # hack: preprocessor adds origin column in place if it does not exist already
        assert "origin" in tours_merged
        assert "destination" in tours_merged
        od_skim_stack_wrapper = network_los.get_default_skim_dict().wrap(
            "origin", "destination"
        )
        skims = [od_skim_stack_wrapper]

        locals_dict = {"od_skims": od_skim_stack_wrapper, "network_los": network_los}
        locals_dict.update(constants)

        simulate.set_skim_wrapper_targets(tours_merged, skims)

        # this should be pre-slice as some expressions may count tours by type
        annotations = expressions.compute_columns(
            df=tours_merged,
            model_settings=preprocessor_settings,
            locals_dict=locals_dict,
            trace_label=trace_label,
        )

        assign_in_place(tours_merged, annotations)

    tracing.print_summary(
        "stop_frequency segments", tours_merged.primary_purpose, value_counts=True
    )

    spec_segments = model_settings.get("SPEC_SEGMENTS")
    assert (
        spec_segments is not None
    ), f"SPEC_SEGMENTS setting not found in model settings: {model_settings_file_name}"
    segment_col = model_settings.get("SEGMENT_COL")
    assert (
        segment_col is not None
    ), f"SEGMENT_COL setting not found in model settings: {model_settings_file_name}"

    nest_spec = config.get_logit_model_settings(model_settings)

    choices_list = []
    for segment_settings in spec_segments:

        segment_name = segment_settings[segment_col]
        segment_value = segment_settings[segment_col]

        chooser_segment = tours_merged[tours_merged[segment_col] == segment_value]

        if len(chooser_segment) == 0:
            logging.info(f"{trace_label} skipping empty segment {segment_name}")
            continue

        logging.info(
            f"{trace_label} running segment {segment_name} with {chooser_segment.shape[0]} chooser rows"
        )

        estimator = estimation.manager.begin_estimation(
            model_name=segment_name, bundle_name="stop_frequency"
        )

        segment_spec = simulate.read_model_spec(file_name=segment_settings["SPEC"])
        assert segment_spec is not None, (
            "spec for segment_type %s not found" % segment_name
        )

        coefficients_file_name = segment_settings["COEFFICIENTS"]
        coefficients_df = simulate.read_model_coefficients(
            file_name=coefficients_file_name
        )
        segment_spec = simulate.eval_coefficients(
            segment_spec, coefficients_df, estimator
        )

        if estimator:
            estimator.write_spec(segment_settings, bundle_directory=False)
            estimator.write_model_settings(
                model_settings, model_settings_file_name, bundle_directory=True
            )
            estimator.write_coefficients(coefficients_df, segment_settings)
            estimator.write_choosers(chooser_segment)

            estimator.set_chooser_id(chooser_segment.index.name)

        choices = simulate.simple_simulate(
            choosers=chooser_segment,
            spec=segment_spec,
            nest_spec=nest_spec,
            locals_d=constants,
            chunk_size=chunk_size,
            trace_label=tracing.extend_trace_label(trace_label, segment_name),
            trace_choice_name="stops",
            estimator=estimator,
        )

        # convert indexes to alternative names
        choices = pd.Series(segment_spec.columns[choices.values], index=choices.index)

        if estimator:
            estimator.write_choices(choices)
            choices = estimator.get_survey_values(
                choices, "tours", "stop_frequency"
            )  # override choices
            estimator.write_override_choices(choices)
            estimator.end_estimation()

        choices_list.append(choices)

    choices = pd.concat(choices_list)

    tracing.print_summary("stop_frequency", choices, value_counts=True)

    # add stop_frequency choices to tours table
    assign_in_place(tours, choices.to_frame("stop_frequency"))

    # FIXME should have added this when tours created?
    assert "primary_purpose" not in tours
    if "primary_purpose" not in tours.columns:
        # if not already there, then it will have been added by stop_freq_annotate_tours_preprocessor
        assign_in_place(tours, tours_merged[["primary_purpose"]])

    pipeline.replace_table("tours", tours)

    # create trips table
    trips = trip.initialize_from_tours(tours, stop_frequency_alts)
    pipeline.replace_table("trips", trips)
    tracing.register_traceable_table("trips", trips)
    pipeline.get_rn_generator().add_channel("trips", trips)

    if estimator:
        # make sure they created trips with the expected tour_ids
        columns = ["person_id", "household_id", "tour_id", "outbound"]

        survey_trips = estimation.manager.get_survey_table(table_name="trips")
        different = False
        survey_trips_not_in_trips = survey_trips[~survey_trips.index.isin(trips.index)]
        if len(survey_trips_not_in_trips) > 0:
            print(f"survey_trips_not_in_trips\n{survey_trips_not_in_trips}")
            different = True
        trips_not_in_survey_trips = trips[~trips.index.isin(survey_trips.index)]
        if len(survey_trips_not_in_trips) > 0:
            print(f"trips_not_in_survey_trips\n{trips_not_in_survey_trips}")
            different = True
        assert not different

        survey_trips = estimation.manager.get_survey_values(
            trips, table_name="trips", column_names=columns
        )

        trips_differ = (trips[columns] != survey_trips[columns]).any(axis=1)

        if trips_differ.any():
            print("trips_differ\n%s" % trips_differ)
            print("%s of %s tours differ" % (trips_differ.sum(), len(trips_differ)))
            print("differing survey_trips\n%s" % survey_trips[trips_differ])
            print("differing modeled_trips\n%s" % trips[columns][trips_differ])

        assert not trips_differ.any()

    if trace_hh_id:
        tracing.trace_df(
            tours, label="stop_frequency.tours", slicer="person_id", columns=None
        )

        tracing.trace_df(
            trips, label="stop_frequency.trips", slicer="person_id", columns=None
        )

        tracing.trace_df(annotations, label="stop_frequency.annotations", columns=None)

        tracing.trace_df(
            tours_merged,
            label="stop_frequency.tours_merged",
            slicer="person_id",
            columns=None,
<<<<<<< HEAD
        )

    if pipeline.is_table("school_escort_trips"):
        school_escort_tours_trips.merge_school_escort_trips_into_pipeline()
=======
        )
>>>>>>> f1891430
<|MERGE_RESOLUTION|>--- conflicted
+++ resolved
@@ -234,11 +234,7 @@
             label="stop_frequency.tours_merged",
             slicer="person_id",
             columns=None,
-<<<<<<< HEAD
         )
 
     if pipeline.is_table("school_escort_trips"):
-        school_escort_tours_trips.merge_school_escort_trips_into_pipeline()
-=======
-        )
->>>>>>> f1891430
+        school_escort_tours_trips.merge_school_escort_trips_into_pipeline()