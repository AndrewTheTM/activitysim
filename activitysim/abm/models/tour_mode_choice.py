# ActivitySim
# See full license in LICENSE.txt.
import logging

import pandas as pd
import numpy as np

from activitysim.core import tracing
from activitysim.core import config
from activitysim.core import inject
from activitysim.core import pipeline
<<<<<<< HEAD
from activitysim.core import simulate
from activitysim.core import logit
from activitysim.core import orca
from activitysim.core.mem import force_garbage_collect
from activitysim.core.util import assign_in_place, reindex

from activitysim.core import los
from activitysim.core.pathbuilder import TransitVirtualPathBuilder
=======

from activitysim.core.util import assign_in_place
>>>>>>> 2fc95ca4

from activitysim.core import los

from .util.mode import run_tour_mode_choice_simulate
from .util import trip
from .util import estimation

logger = logging.getLogger(__name__)

"""
Tour mode choice is run for all tours to determine the transportation mode that
will be used for the tour
"""


@inject.step()
def tour_mode_choice_simulate(tours, persons_merged,
                              network_los,
                              chunk_size,
                              trace_hh_id):
    """
    Tour mode choice simulate
    """
    trace_label = 'tour_mode_choice'
    model_settings_file_name = 'tour_mode_choice.yaml'
    model_settings = config.read_model_settings(model_settings_file_name)

    logsum_column_name = model_settings.get('MODE_CHOICE_LOGSUM_COLUMN_NAME')
    mode_column_name = 'tour_mode'

    primary_tours = tours.to_frame()
    assert not (primary_tours.tour_category == 'atwork').any()

    logger.info("Running %s with %d tours" % (trace_label, primary_tours.shape[0]))

    tracing.print_summary('tour_types',
                          primary_tours.tour_type, value_counts=True)

    persons_merged = persons_merged.to_frame()
    primary_tours_merged = pd.merge(primary_tours, persons_merged, left_on='person_id',
                                    right_index=True, how='left', suffixes=('', '_r'))

    constants = {}
    # model_constants can appear in expressions
    constants.update(config.get_model_constants(model_settings))

    skim_dict = network_los.get_default_skim_dict()

    # setup skim keys
    orig_col_name = 'home_zone_id'
    dest_col_name = 'destination'

    out_time_col_name = 'start'
    in_time_col_name = 'end'
    odt_skim_stack_wrapper = skim_dict.wrap_3d(orig_key=orig_col_name, dest_key=dest_col_name,
                                               dim3_key='out_period')
    dot_skim_stack_wrapper = skim_dict.wrap_3d(orig_key=dest_col_name, dest_key=orig_col_name,
                                               dim3_key='in_period')
    odr_skim_stack_wrapper = skim_dict.wrap_3d(orig_key=orig_col_name, dest_key=dest_col_name,
                                               dim3_key='in_period')
    dor_skim_stack_wrapper = skim_dict.wrap_3d(orig_key=dest_col_name, dest_key=orig_col_name,
                                               dim3_key='out_period')
    od_skim_stack_wrapper = skim_dict.wrap(orig_col_name, dest_col_name)

    skims = {
        "odt_skims": odt_skim_stack_wrapper,
        "dot_skims": dot_skim_stack_wrapper,
        "odr_skims": odr_skim_stack_wrapper,  # dot return skims for e.g. TNC bridge return fare
        "dor_skims": dor_skim_stack_wrapper,  # odt return skims for e.g. TNC bridge return fare
        "od_skims": od_skim_stack_wrapper,
        'orig_col_name': orig_col_name,
        'dest_col_name': dest_col_name,
        'out_time_col_name': out_time_col_name,
        'in_time_col_name': in_time_col_name
    }

    if network_los.zone_system == los.THREE_ZONE:
        # fixme - is this a lightweight object?

        tvpb = network_los.tvpb

        tvpb_logsum_odt = tvpb.wrap_logsum(orig_key=orig_col_name, dest_key=dest_col_name,
                                           tod_key='out_period', segment_key='demographic_segment',
                                           cache_choices=True,
                                           trace_label=trace_label, tag='tvpb_logsum_odt')
        tvpb_logsum_dot = tvpb.wrap_logsum(orig_key=dest_col_name, dest_key=orig_col_name,
                                           tod_key='in_period', segment_key='demographic_segment',
                                           cache_choices=True,
                                           trace_label=trace_label, tag='tvpb_logsum_dot')

        skims.update({
            'tvpb_logsum_odt': tvpb_logsum_odt,
            'tvpb_logsum_dot': tvpb_logsum_dot
        })

        # TVPB constants can appear in expressions
        if model_settings.get('use_TVPB_constants', True):
            constants.update(network_los.setting('TVPB_SETTINGS.tour_mode_choice.CONSTANTS'))

    estimator = estimation.manager.begin_estimation('tour_mode_choice')
    if estimator:
        estimator.write_coefficients(model_settings=model_settings)
        estimator.write_coefficients_template(model_settings=model_settings)
        estimator.write_spec(model_settings)
        estimator.write_model_settings(model_settings, model_settings_file_name)
        # (run_tour_mode_choice_simulate writes choosers post-annotation)

    # FIXME should normalize handling of tour_type and tour_purpose
    # mtctm1 school tour_type includes univ, which has different coefficients from elementary and HS
    # we should either add this column when tours created or add univ to tour_types
    not_university = (primary_tours_merged.tour_type != 'school') | ~primary_tours_merged.is_university
    primary_tours_merged['tour_purpose'] = \
        primary_tours_merged.tour_type.where(not_university, 'univ')

    # if trip logsums are used, run trip mode choice 
    if model_settings.get('COMPUTE_TRIP_MODE_CHOICE_LOGSUMS', False):

        # Construct table of hypothetical trips from tours for each potential
        # tour mode. Two trips (1 inbound, 1 outbound) per [tour, mode] bundle.
        # O/D, purpose, and departure times are inherited from tour.
        primary_tours_merged['stop_frequency'] = '0out_0in'  # no intermediate stops
        primary_tours_merged['primary_purpose'] = primary_tours_merged['tour_purpose']
        trips = trip.initialize_from_tours(primary_tours_merged)
        trips['stop_frequency'] = '0out_0in'
        outbound = trips['outbound']
        trips['depart'] = reindex(primary_tours_merged.start, trips.tour_id)
        trips.loc[~outbound, 'depart'] = reindex(primary_tours_merged.end, trips.loc[~outbound,'tour_id'])

        logsum_trips = pd.DataFrame()
        nest_spec = config.get_logit_model_settings(model_settings)

        # actual coeffs dont matter here, just need them to load the nest structure
        coefficients = simulate.get_segment_coefficients(
            model_settings, primary_tours_merged.iloc[0]['tour_purpose'])
        nest_spec = simulate.eval_nest_coefficients(nest_spec, coefficients, trace_label)
        tour_mode_alts = []
        for nest in logit.each_nest(nest_spec):
            if nest.is_leaf:
                tour_mode_alts.append(nest.name)

        # repeat rows from the trips table iterating over tour mode
        for tour_mode in tour_mode_alts:
            trips['tour_mode'] = tour_mode
            logsum_trips = pd.concat((logsum_trips, trips), ignore_index=True)
        assert len(logsum_trips) == len(trips) * len(tour_mode_alts)
        logsum_trips.index.name = 'trip_id'

        pipeline.replace_table('trips', logsum_trips)
        tracing.register_traceable_table('trips', logsum_trips)
        pipeline.get_rn_generator().add_channel('trips', logsum_trips)

        # run trip mode choice on pseudo-trips. use orca instead of pipeline to
        # execute the step because pipeline can only handle one open step at a time
        orca.run(['trip_mode_choice'])

        # grab trip mode choice logsums and pivot by tour mode and direction, index
        # on tour_id to enable merge back to choosers table
        trips = inject.get_table('trips').to_frame()
        trip_dir_mode_logsums = trips.pivot(
            index='tour_id', columns=['tour_mode', 'outbound'], values='trip_mode_choice_logsum')
        new_cols = [
            '_'.join(['logsum', mode, 'outbound' if outbound else 'inbound'])
            for mode, outbound in trip_dir_mode_logsums.columns]
        trip_dir_mode_logsums.columns = new_cols
        trip_dir_mode_logsums.reindex(primary_tours_merged.index)
        primary_tours_merged = pd.merge(primary_tours_merged, trip_dir_mode_logsums, left_index=True, right_index=True)
        pipeline.get_rn_generator().drop_channel('trips')
        tracing.deregister_traceable_table('trips')

    choices_list = []
    for tour_purpose, tours_segment in primary_tours_merged.groupby('tour_purpose'):

        logger.info("tour_mode_choice_simulate tour_type '%s' (%s tours)" %
                    (tour_purpose, len(tours_segment.index), ))

        if network_los.zone_system == los.THREE_ZONE:
            tvpb_logsum_odt.extend_trace_label(tour_purpose)
            tvpb_logsum_dot.extend_trace_label(tour_purpose)

        # name index so tracing knows how to slice
        assert tours_segment.index.name == 'tour_id'

        choices_df = run_tour_mode_choice_simulate(
            tours_segment,
            tour_purpose, model_settings,
            mode_column_name=mode_column_name,
            logsum_column_name=logsum_column_name,
            network_los=network_los,
            skims=skims,
            constants=constants,
            estimator=estimator,
            chunk_size=chunk_size,
            trace_label=tracing.extend_trace_label(trace_label, tour_purpose),
            trace_choice_name='tour_mode_choice')

        tracing.print_summary('tour_mode_choice_simulate %s choices_df' % tour_purpose,
                              choices_df.tour_mode, value_counts=True)

        choices_list.append(choices_df)

    choices_df = pd.concat(choices_list)

    # add cached tvpb_logsum tap choices for modes specified in tvpb_mode_path_types
    if network_los.zone_system == los.THREE_ZONE:

        tvpb_mode_path_types = model_settings.get('tvpb_mode_path_types', False)
        if tvpb_mode_path_types:
            for mode, path_types in tvpb_mode_path_types.items():

                for direction, skim in zip(['od', 'do'], [tvpb_logsum_odt, tvpb_logsum_dot]):

                    path_type = path_types[direction]
                    skim_cache = skim.cache[path_type]

                    print(f"mode {mode} direction {direction} path_type {path_type}")

                    for c in skim_cache:

                        dest_col = f'{direction}_{c}'

                        if dest_col not in choices_df:
                            choices_df[dest_col] = 0 if pd.api.types.is_numeric_dtype(skim_cache[c]) else ''
                        choices_df[dest_col].where(choices_df.tour_mode != mode, skim_cache[c], inplace=True)

    if estimator:
        estimator.write_choices(choices_df.tour_mode)
        choices_df.tour_mode = estimator.get_survey_values(choices_df.tour_mode, 'tours', 'tour_mode')
        estimator.write_override_choices(choices_df.tour_mode)
        estimator.end_estimation()

    tracing.print_summary('tour_mode_choice_simulate all tour type choices',
                          choices_df.tour_mode, value_counts=True)

    # so we can trace with annotations
    assign_in_place(primary_tours, choices_df)

    # update tours table with mode choice (and optionally logsums)
    all_tours = tours.to_frame()
    assign_in_place(all_tours, choices_df)

    pipeline.replace_table("tours", all_tours)

    if trace_hh_id:
        tracing.trace_df(primary_tours,
                         label=tracing.extend_trace_label(trace_label, mode_column_name),
                         slicer='tour_id',
                         index_label='tour_id',
                         warn_if_empty=True)<|MERGE_RESOLUTION|>--- conflicted
+++ resolved
@@ -9,7 +9,6 @@
 from activitysim.core import config
 from activitysim.core import inject
 from activitysim.core import pipeline
-<<<<<<< HEAD
 from activitysim.core import simulate
 from activitysim.core import logit
 from activitysim.core import orca
@@ -18,10 +17,6 @@
 
 from activitysim.core import los
 from activitysim.core.pathbuilder import TransitVirtualPathBuilder
-=======
-
-from activitysim.core.util import assign_in_place
->>>>>>> 2fc95ca4
 
 from activitysim.core import los
 
