# ActivitySim
# See full license in LICENSE.txt.
from __future__ import annotations

import logging

import pandas as pd

from activitysim.abm.models.util import vectorize_tour_scheduling as vts
from activitysim.core import config, estimation, expressions, simulate, workflow

from .vectorize_tour_scheduling import TourModeComponentSettings, TourSchedulingSettings

logger = logging.getLogger(__name__)


def run_tour_scheduling(
    state: workflow.State,
    model_name,
    chooser_tours,
    persons_merged,
    tdd_alts,
    tour_segment_col,
):
    trace_label = model_name
    model_settings_file_name = f"{model_name}.yaml"

<<<<<<< HEAD
    model_settings: TourSchedulingSettings = state.filesystem.read_settings_file(
        model_settings_file_name,
        mandatory=False,
        validator_class=TourSchedulingSettings,
    )

    if model_settings.LOGSUM_SETTINGS:
        logsum_settings: TourModeComponentSettings = (
            state.filesystem.read_settings_file(
                str(model_settings.LOGSUM_SETTINGS),
                mandatory=False,
                validator_class=TourModeComponentSettings,
            )
=======
    model_settings = TourSchedulingSettings.read_settings_file(
        state.filesystem,
        model_settings_file_name,
        mandatory=False,
    )

    if model_settings.LOGSUM_SETTINGS:
        logsum_settings = TourModeComponentSettings.read_settings_file(
            state.filesystem,
            str(model_settings.LOGSUM_SETTINGS),
            mandatory=False,
>>>>>>> b24874a8
        )
        logsum_columns = logsum_settings.LOGSUM_CHOOSER_COLUMNS
    else:
        logsum_columns = []

    # - filter chooser columns for both logsums and simulate
    model_columns = model_settings.SIMULATE_CHOOSER_COLUMNS
    chooser_columns = logsum_columns + [
        c for c in model_columns if c not in logsum_columns
    ]

    persons_merged = expressions.filter_chooser_columns(persons_merged, chooser_columns)

    timetable = state.get_injectable("timetable")

    # - run preprocessor to annotate choosers
    preprocessor_settings = model_settings.preprocessor
    if preprocessor_settings:
        locals_d = {"tt": timetable.attach_state(state)}
        locals_d.update(config.get_model_constants(model_settings))

        expressions.assign_columns(
            state,
            df=chooser_tours,
            model_settings=preprocessor_settings,
            locals_dict=locals_d,
            trace_label=trace_label,
        )

    estimators = {}
    if model_settings.TOUR_SPEC_SEGMENTS:
        # load segmented specs
        spec_segment_settings = model_settings.SPEC_SEGMENTS
        specs = {}
        sharrow_skips = {}
        for spec_segment_name, spec_settings in spec_segment_settings.items():
            bundle_name = f"{model_name}_{spec_segment_name}"

            # estimator for this tour_segment
            estimator = estimation.manager.begin_estimation(
                state, model_name=bundle_name, bundle_name=bundle_name
            )

            spec_file_name = spec_settings.SPEC
            model_spec = state.filesystem.read_model_spec(file_name=spec_file_name)
            coefficients_df = state.filesystem.read_model_coefficients(spec_settings)
            specs[spec_segment_name] = simulate.eval_coefficients(
                state, model_spec, coefficients_df, estimator
            )
            sharrow_skips[spec_segment_name] = spec_settings.sharrow_skip

            if estimator:
                estimators[spec_segment_name] = estimator  # add to local list
                estimator.write_model_settings(model_settings, model_settings_file_name)
                estimator.write_spec(spec_settings)
                estimator.write_coefficients(coefficients_df, spec_settings)

        # - spec dict segmented by primary_purpose
        tour_segment_settings = model_settings.TOUR_SPEC_SEGMENTS
        tour_segments = {}
        for tour_segment_name, spec_segment_name in tour_segment_settings.items():
            tour_segments[tour_segment_name] = {}
            tour_segments[tour_segment_name]["spec_segment_name"] = spec_segment_name
            tour_segments[tour_segment_name]["spec"] = specs[spec_segment_name]
            tour_segments[tour_segment_name]["sharrow_skip"] = sharrow_skips[
                spec_segment_name
            ]
            tour_segments[tour_segment_name]["estimator"] = estimators.get(
                spec_segment_name
            )

        # default tour_segment_col to 'tour_type' if segmented spec and tour_segment_col not specified
        if tour_segment_col is None and tour_segments:
            tour_segment_col = "tour_type"

    else:
        # unsegmented spec
        assert (
            not model_settings.SPEC_SEGMENTS
        ), f"model_settings.SPEC_SEGMENTS should be omitted not {model_settings.SPEC_SEGMENTS!r}"
        assert not model_settings.TOUR_SPEC_SEGMENTS
        assert tour_segment_col is None

        estimator = estimation.manager.begin_estimation(state, model_name)

        spec_file_name = model_settings.SPEC
        model_spec = state.filesystem.read_model_spec(file_name=spec_file_name)
        sharrow_skip = model_settings.sharrow_skip
        coefficients_df = state.filesystem.read_model_coefficients(model_settings)
        model_spec = simulate.eval_coefficients(
            state, model_spec, coefficients_df, estimator
        )

        if estimator:
            estimators[None] = estimator  # add to local list
            estimator.write_model_settings(model_settings, model_settings_file_name)
            estimator.write_spec(model_settings)
            estimator.write_coefficients(coefficients_df, model_settings)

        # - non_mandatory tour scheduling is not segmented by tour type
        tour_segments = {
            "spec": model_spec,
            "estimator": estimator,
            "sharrow_skip": sharrow_skip,
        }

    if estimators:
        timetable.begin_transaction(list(estimators.values()))

    logger.info(f"Running {model_name} with %d tours", len(chooser_tours))
    choices = vts.vectorize_tour_scheduling(
        state,
        chooser_tours,
        persons_merged,
        tdd_alts,
        timetable,
        tour_segments=tour_segments,
        tour_segment_col=tour_segment_col,
        model_settings=model_settings,
        chunk_size=state.settings.chunk_size,
        trace_label=trace_label,
    )

    if estimators:
        # overrride choices for all estimators
        choices_list = []
        for spec_segment_name, estimator in estimators.items():
            if spec_segment_name:
                model_choices = choices[(chooser_tours.tour_type == spec_segment_name)]
            else:
                model_choices = choices

            estimator.write_choices(model_choices)
            override_choices = estimator.get_survey_values(
                model_choices, "tours", "tdd"
            )
            estimator.write_override_choices(override_choices)

            choices_list.append(override_choices)
            estimator.end_estimation()
        choices = pd.concat(choices_list)

        # update timetable to reflect the override choices (assign tours in tour_num order)
        timetable.rollback()
        for tour_num, nth_tours in chooser_tours.groupby("tour_num", sort=True):
            timetable.assign(
                window_row_ids=nth_tours["person_id"],
                tdds=choices.reindex(nth_tours.index),
            )

    timetable.replace_table(state)

    # choices are tdd alternative ids
    # we want to add start, end, and duration columns to tours, which we have in tdd_alts table
    choices = pd.merge(
        choices.to_frame("tdd"), tdd_alts, left_on=["tdd"], right_index=True, how="left"
    )

    return choices<|MERGE_RESOLUTION|>--- conflicted
+++ resolved
@@ -25,21 +25,6 @@
     trace_label = model_name
     model_settings_file_name = f"{model_name}.yaml"
 
-<<<<<<< HEAD
-    model_settings: TourSchedulingSettings = state.filesystem.read_settings_file(
-        model_settings_file_name,
-        mandatory=False,
-        validator_class=TourSchedulingSettings,
-    )
-
-    if model_settings.LOGSUM_SETTINGS:
-        logsum_settings: TourModeComponentSettings = (
-            state.filesystem.read_settings_file(
-                str(model_settings.LOGSUM_SETTINGS),
-                mandatory=False,
-                validator_class=TourModeComponentSettings,
-            )
-=======
     model_settings = TourSchedulingSettings.read_settings_file(
         state.filesystem,
         model_settings_file_name,
@@ -51,7 +36,6 @@
             state.filesystem,
             str(model_settings.LOGSUM_SETTINGS),
             mandatory=False,
->>>>>>> b24874a8
         )
         logsum_columns = logsum_settings.LOGSUM_CHOOSER_COLUMNS
     else:
