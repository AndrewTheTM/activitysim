# ActivitySim
# See full license in LICENSE.txt.
from __future__ import annotations

import logging
import random
from functools import reduce

import numpy as np
import pandas as pd
from sklearn.cluster import KMeans

from activitysim.abm.models import initialize, location_choice
from activitysim.abm.models.util import tour_destination
from activitysim.abm.tables import shadow_pricing
from activitysim.core import estimation, los, tracing, util, workflow
<<<<<<< HEAD
from activitysim.core.configuration.logit import TourLocationComponentSettings
=======
>>>>>>> 027a5758
from activitysim.core.expressions import assign_columns

logger = logging.getLogger(__name__)


def read_disaggregate_accessibility_yaml(state: workflow.State, file_name):
    """
    Adds in default table suffixes 'proto_' if not defined in the settings file
    """
    model_settings = state.filesystem.read_model_settings(file_name)
    if not model_settings.get("suffixes"):
        model_settings["suffixes"] = {
            "SUFFIX": "proto_",
            "ROOTS": [
                "persons",
                "households",
                "tours",
                "persons_merged",
                "person_id",
                "household_id",
                "tour_id",
            ],
        }
    # Convert decimal sample rate to integer sample size
    for sample in ["ORIGIN_SAMPLE_SIZE", "DESTINATION_SAMPLE_SIZE"]:
        size = model_settings.get(sample, 0)
        if size > 0 and size < 1:
            model_settings[sample] = round(
                size * len(state.get_dataframe("land_use").index)
            )

    return model_settings


class ProtoPop:
    def __init__(self, state: workflow.State, network_los, chunk_size):
        self.state = state
        # Run necessary inits for later
        initialize.initialize_landuse(state)

        # Initialization
        self.proto_pop = {}
        self.zone_list = []
        self.land_use = state.get_dataframe("land_use")
        self.network_los = network_los
        self.chunk_size = chunk_size
        self.model_settings = read_disaggregate_accessibility_yaml(
            state, "disaggregate_accessibility.yaml"
        )

        # Random seed
        self.seed = self.model_settings.get("BASE_RANDOM_SEED", 0) + len(
            self.land_use.index
        )

        # Generation
        self.params = self.read_table_settings()
        self.create_proto_pop()
        logger.info(
            "Created a proto-population with %s households across %s origin zones to %s possible destination zones"
            % (
                len(self.proto_pop["proto_households"]),
                len(self.proto_pop["proto_households"].home_zone_id.unique()),
                self.model_settings["DESTINATION_SAMPLE_SIZE"],
            )
        )
        self.inject_tables(state)
        self.annotate_tables(state)
        self.merge_persons()

        # - initialize shadow_pricing size tables after annotating household and person tables
        # since these are scaled to model size, they have to be created while single-process
        # this can now be called as a standalone model step instead, add_size_tables
        add_size_tables = self.model_settings.get("add_size_tables", True)
        if add_size_tables:
            # warnings.warn(f"Calling add_size_tables from initialize will be removed in the future.", FutureWarning)
<<<<<<< HEAD
            shadow_pricing._add_size_tables(
=======
            shadow_pricing.add_size_tables(
>>>>>>> 027a5758
                state, self.model_settings.get("suffixes"), scale=False
            )

    def zone_sampler(self):
        """
        This is a "pre"-sampling method, which selects a sample from the total zones and generates a proto-pop on it.
        This is particularly useful for multi-zone models where there are many MAZs.
        Otherwise it could cause memory usage and computation time to explode.

        Important to distinguish this zone sampling from the core destination_sample method. The destination method
        is destination oriented, and essentially weights samples by their size terms in order to sample important
        destinations. This is irrelevant for accessibility, which is concerned with the accessibility FROM origins
        to destinations.

        Thus, this sampling approach will weight the zones by their relative population.

        method:
            None/Default - Sample zones weighted by population, ensuring at least one TAZ is sampled per MAZ
                If n-samples > n-tazs then sample 1 MAZ from each TAZ until n-remaining-samples < n-tazs,
                then sample n-remaining-samples TAZs and sample an MAZ within each of those TAZs.
                If n-samples < n-tazs, then it proceeds to the above 'then' condition.

            uniform - Unweighted sample of N zones independent of each other.

            uniform-taz - Unweighted sample of 1 zone per taz up to the N samples specified.

            k-means - K-Means clustering is performed on the zone centroids (must be provided as maz_centroids.csv),
                weighted by population. The clustering yields k XY coordinates weighted by zone population
                for n-samples = k-clusters specified. Once k new cluster centroids are found, these are then
                approximated into the nearest available zone centroid and used to calculate accessibilities on.

                By default, the k-means method is run on 10 different initial cluster seeds (n_init) using using
                "k-means++" seeding algorithm (https://en.wikipedia.org/wiki/K-means%2B%2B). The k-means method
                runs for max_iter iterations (default=300).

        """

        # default_zone_col = 'TAZ' if not (self.network_los.zone_system == los.ONE_ZONE) else 'zone_id'
        # zone_cols = self.model_settings["zone_id_names"].get("zone_group_cols", default_zone_col)
        id_col = self.model_settings["zone_id_names"].get("index_col", "zone_id")
        method = self.model_settings.get("ORIGIN_SAMPLE_METHOD")
        n_samples = self.model_settings.get("ORIGIN_SAMPLE_SIZE", 0)

        # Get weights, need to get households first to get persons merged.
        # Note: This will cause empty zones to be excluded. Which is intended, but just know that.
        zone_weights = self.land_use[
            self.model_settings["ORIGIN_WEIGHTING_COLUMN"]
        ].to_frame("weight")
        zone_weights = zone_weights[zone_weights.weight != 0]

        # If more samples than zones, just default to all zones
        if n_samples == 0 or n_samples > len(zone_weights.index):
            n_samples = len(zone_weights.index)
            print("WARNING: ORIGIN_SAMPLE_SIZE >= n-zones. Using all zones.")
            method = "full"  # If it's a full sample, no need to sample

        if method and method == "full":
            sample_idx = self.land_use.index
        elif method and method.lower() == "uniform":
            sample_idx = sorted(random.sample(sorted(self.land_use.index), n_samples))
        elif method and method.lower() == "uniform-taz":
            # Randomly select one MAZ per TAZ by randomizing the index and then select the first MAZ in each TAZ
            # Then truncate the sampled indices by N samples and sort it
            sample_idx = (
                self.land_use.sample(frac=1)
                .reset_index()
                .groupby("TAZ")[id_col]
                .first()
            )
            sample_idx = sorted(sample_idx)
        elif method and method.lower() == "kmeans":
            # Only implemented for 2-zone system for now
            assert (
                self.network_los.zone_system == los.TWO_ZONE
            ), "K-Means only implemented for 2-zone systems for now"

            # Performs a simple k-means clustering using centroid XY coordinates
            centroids_df = self.state.get_dataframe("maz_centroids")

            # Assert that land_use zone ids is subset of centroid zone ids
            assert set(self.land_use.index).issubset(set(centroids_df.index))

            # Join the land_use pop on centroids,
            # this also filter only zones we need (relevant if running scaled model)
            centroids_df = centroids_df.join(
                self.land_use[self.model_settings["ORIGIN_WEIGHTING_COLUMN"]],
                how="inner",
            )
            xy_list = list(centroids_df[["X", "Y"]].itertuples(index=False, name=None))
            xy_weights = np.array(
                centroids_df[self.model_settings["ORIGIN_WEIGHTING_COLUMN"]]
            )

            # Initializer k-means class
            """
            init: (default='k-means++')
                ‘k-means++’ : selects initial cluster centroids using sampling based on an
                empirical probability distribution of the points’ contribution to the overall inertia.
                This technique speeds up convergence, and is theoretically proven to be O(log k) -optimal.
                See the description of n_init for more details.

                ‘random’: choose n_clusters observations (rows) at random from data for the initial centroids.

            n_init: (default=10)
                Number of time the k-means algorithm will be run with different centroid seeds.
                The final results will be the best output of n_init consecutive runs in terms of inertia.

            max_iter: (default=300)
                Maximum number of iterations of the k-means algorithm for a single run.

            n_clusters (pass n-samples):
                The number of clusters to form as well as the number of centroids to generate.
                This is the n-samples we are choosing.
            """

            kmeans = KMeans(
                init="k-means++",
                n_clusters=n_samples,
                n_init=10,
                max_iter=300,
                random_state=self.seed,
            )

            # Calculate the k-means cluster points
            # Find the nearest MAZ for each cluster
            kmeans_res = kmeans.fit(X=xy_list, sample_weight=xy_weights)
            sample_idx = [
                util.nearest_node_index(_xy, xy_list)
                for _xy in kmeans_res.cluster_centers_
            ]
        else:
            # Default method.
            # First sample the TAZ then select subzones weighted by the population size
            if self.network_los.zone_system == los.TWO_ZONE:
                # Join on TAZ and aggregate
                maz_candidates = zone_weights.merge(
                    self.network_los.maz_taz_df, left_index=True, right_on="MAZ"
                )
                taz_candidates = maz_candidates.groupby("TAZ").sum().drop(columns="MAZ")

                # Sample TAZs then sample sample 1 MAZ per TAZ for all TAZs, repeat MAZ sampling until no samples left
                n_samples_remaining = n_samples
                maz_sample_idx = []

                while len(maz_candidates.index) > 0 and n_samples_remaining > 0:
                    # To ensure that each TAZ gets selected at least once when n > n-TAZs
                    if n_samples_remaining >= len(maz_candidates.groupby("TAZ").size()):
                        # Sample 1 MAZ per TAZ based on weight
                        maz_sample_idx += list(
                            maz_candidates.groupby("TAZ")
                            .sample(
                                n=1,
                                weights="weight",
                                replace=False,
                                random_state=self.seed,
                            )
                            .MAZ
                        )
                    else:
                        # If there are more TAZs than samples remaining, then sample from TAZs first, then MAZs
                        # Otherwise we would end up with more samples than we want
                        taz_sample_idx = list(
                            taz_candidates.sample(
                                n=n_samples_remaining,
                                weights="weight",
                                replace=False,
                                random_state=self.seed,
                            ).index
                        )
                        # Now keep only those TAZs and sample MAZs from them
                        maz_candidates = maz_candidates[
                            maz_candidates.TAZ.isin(taz_sample_idx)
                        ]
                        maz_sample_idx += list(
                            maz_candidates.groupby("TAZ")
                            .sample(
                                n=1,
                                weights="weight",
                                replace=False,
                                random_state=self.seed,
                            )
                            .MAZ
                        )

                    # Remove selected candidates from weight list
                    maz_candidates = maz_candidates[
                        ~maz_candidates.MAZ.isin(maz_sample_idx)
                    ]
                    # Calculate the remaining samples to collect
                    n_samples_remaining = n_samples - len(maz_sample_idx)
                    n_samples_remaining = (
                        0 if n_samples_remaining < 0 else n_samples_remaining
                    )

                # The final MAZ list
                sample_idx = maz_sample_idx
            else:
                sample_idx = list(
                    zone_weights.sample(
                        n=n_samples,
                        weights="weight",
                        replace=True,
                        random_state=self.seed,
                    ).index
                )

        return {id_col: sorted(sample_idx)}

    def read_table_settings(self):
        # Check if setup properly

        assert "CREATE_TABLES" in self.model_settings.keys()

        # Set zone_id name if not already specified
        self.model_settings["zone_id_names"] = self.model_settings.get(
            "zone_id_names", {"index_col": "zone_id"}
        )
        create_tables = self.model_settings.get("CREATE_TABLES")
        from_templates = self.model_settings.get("FROM_TEMPLATES", False)
        zone_list = self.zone_sampler()
        params = {}

        assert all(
            [
                True
                for x in ["PERSONS", "HOUSEHOLDS", "TOURS"]
                if x in create_tables.keys()
            ]
        )

        if from_templates:
            params = {
                k.lower(): {"file": v, "index_col": k.lower()[:-1] + "_id"}
                for k, v in create_tables.items()
            }
            params = {**params, **zone_list}
            params["proto_households"]["zone_col"] = "home_zone_id"
        else:
            assert all(
                [True for k, v in create_tables.items() if "VARIABLES" in v.keys()]
            )
            for name, table in create_tables.items():
                # Ensure table variables are all lists
                params[name.lower()] = {
                    "variables": {
                        k: (v if isinstance(v, list) else [v])
                        for k, v in table["VARIABLES"].items()
                    },
                    "mapped": table.get("mapped_fields", []),
                    "filter": table.get("filter_rows", []),
                    "join_on": table.get("JOIN_ON", []),
                    "index_col": table.get("index_col", []),
                    "zone_col": table.get("zone_col", []),
                    "rename_columns": table.get("rename_columns", []),
                }

                # Add zones to households dicts as vary_on variable
                params["proto_households"]["variables"] = {
                    **params["proto_households"]["variables"],
                    **zone_list,
                }

        return params

    def generate_replicates(self, table_name):
        """
        Generates replicates finding the cartesian product of the non-mapped field variables.
        The mapped fields are then annotated after replication
        """
        # Generate replicates
        df = pd.DataFrame(util.named_product(**self.params[table_name]["variables"]))

        # Applying mapped variables
        if len(self.params[table_name]["mapped"]) > 0:
            for mapped_from, mapped_to_pair in self.params[table_name][
                "mapped"
            ].items():
                for name, mapped_to in mapped_to_pair.items():
                    df[name] = df[mapped_from].map(mapped_to)

        # Perform filter step
        if (len(self.params[table_name]["filter"])) > 0:
            for filt in self.params[table_name]["filter"]:
                df[eval(filt)].reset_index(drop=True)

        return df

    def expand_template_zones(self, tables):
        assert (
            len(
                set(tables["proto_households"].proto_household_id).difference(
                    tables["proto_persons"].proto_household_id
                )
            )
            == 0
        ), "Unmatched template_household_id in households/persons templates"

        assert (
            len(
                set(tables["proto_persons"].proto_person_id).difference(
                    tables["proto_tours"].proto_person_id
                )
            )
            == 0
        ), "Unmatched template_household_id in persons/tours templates"

        # Create one master template
        master_template = (
            tables["proto_households"]
            .merge(tables["proto_persons"], on="proto_household_id", how="left")
            .merge(
                tables["proto_tours"],
                on=["proto_household_id", "proto_person_id"],
                how="left",
            )
            .reset_index(drop=True)
        )

        # Run cartesian product on the index vs zones
        index_params = {
            "index": master_template.index,
            "home_zone_id": self.params.get("zone_id"),
        }

        # Create cartesian product on the index and zone id
        _expanded = pd.DataFrame(util.named_product(**index_params)).set_index("index")

        # Use result to join template onto expanded table of zones
        ex_table = _expanded.join(master_template).reset_index()

        # Concatenate a new unique set of ids
        cols = ["home_zone_id", "proto_household_id", "proto_person_id"]
        col_filler = {
            x: len(ex_table[x].unique().max().astype(str))
            for x in ["proto_household_id", "proto_person_id"]
        }

        # Convert IDs to string and pad zeroes
        df_ids = ex_table[cols].astype(str)
        for col, fill in col_filler.items():
            df_ids[col] = df_ids[col].str.zfill(fill)

        ex_table["proto_person_id"] = df_ids[cols].apply("".join, axis=1).astype(int)
        ex_table["proto_household_id"] = (
            df_ids[cols[:-1]].apply("".join, axis=1).astype(int)
        )

        # Separate out into households, persons, tours
        col_keys = {k: list(v.columns) for k, v in tables.items()}
        col_keys["proto_households"].append("home_zone_id")

        proto_tables = {k: ex_table[v].drop_duplicates() for k, v in col_keys.items()}
        proto_tables["proto_tours"] = (
            proto_tables["proto_tours"]
            .reset_index()
            .rename(columns={"index": "proto_tour_id"})
        )
        proto_tables["proto_tours"].index += 1

        return [x for x in proto_tables.values()]

    def create_proto_pop(self):
        # Separate out the mapped data from the varying data and create base replicate tables
        klist = ["proto_households", "proto_persons", "proto_tours"]

        # Create ID columns, defaults to "%tablename%_id"
        hhid, perid, tourid = [
            self.params[x]["index_col"]
            if len(self.params[x]["index_col"]) > 0
            else x + "_id"
            for x in klist
        ]

        if self.model_settings.get("FROM_TEMPLATES"):
            table_params = {k: self.params.get(k) for k in klist}
            tables = {
                k: pd.read_csv(
                    self.state.filesystem.get_config_file_path(v.get("file"))
                )
                for k, v in table_params.items()
            }
            households, persons, tours = self.expand_template_zones(tables)
            households["household_serial_no"] = households[hhid]
        else:
            households, persons, tours = [self.generate_replicates(k) for k in klist]

            # Names
            households.name, persons.name, tours.name = klist

            # Create hhid
            households[hhid] = households.index + 1
            households["household_serial_no"] = households[hhid]

            # Assign persons to households
            rep = (
                pd.DataFrame(
                    util.named_product(hhid=households[hhid], index=persons.index)
                )
                .set_index("index")
                .rename(columns={"hhid": hhid})
            )
            persons = rep.join(persons).sort_values(hhid).reset_index(drop=True)
            persons[perid] = persons.index + 1

            # Assign persons to tours
            tkey, pkey = list(self.params["proto_tours"]["join_on"].items())[0]
            tours = tours.merge(
                persons[[pkey, hhid, perid]], left_on=tkey, right_on=pkey
            )
            tours.index = tours.index.set_names([tourid])
            tours.index += 1
            tours = tours.reset_index().drop(columns=[pkey])

        # Set index
        households.set_index(hhid, inplace=True, drop=False)
        persons.set_index(perid, inplace=True, drop=False)
        tours.set_index(tourid, inplace=True, drop=False)

        # Store tables
        self.proto_pop = {
            "proto_households": households,
            "proto_persons": persons,
            "proto_tours": tours,
        }

        # Rename any columns. Do this first before any annotating
        for tablename, df in self.proto_pop.items():
            colnames = self.params[tablename].get("rename_columns", [])
            if len(colnames) > 0:
                df.rename(columns=colnames, inplace=True)

    def inject_tables(self, state: workflow.State):
        # Update canonical tables lists
        state.tracing.traceable_tables = state.tracing.traceable_tables + list(
            self.proto_pop.keys()
        )
        for tablename, df in self.proto_pop.items():
            state.add_table(tablename, df)
            self.state.get_rn_generator().add_channel(tablename, df)
            state.tracing.register_traceable_table(tablename, df)

    def annotate_tables(self, state: workflow.State):
        # Extract annotations
        for annotations in self.model_settings["annotate_proto_tables"]:
            tablename = annotations["tablename"]
            df = self.state.get_dataframe(tablename)
            assert df is not None
            assert annotations is not None
            assign_columns(
                state,
                df=df,
                model_settings={
                    **annotations["annotate"],
                    **self.model_settings["suffixes"],
                },
                trace_label=tracing.extend_trace_label("ProtoPop.annotate", tablename),
            )
            self.state.add_table(tablename, df)

    def merge_persons(self):
        persons = self.state.get_dataframe("proto_persons")
        households = self.state.get_dataframe("proto_households")

        # For dropping any extra columns created during merge
        cols_to_use = households.columns.difference(persons.columns)

        # persons_merged to emulate the persons_merged table in the pipeline
        persons_merged = persons.join(
            households[cols_to_use], on=self.params["proto_households"]["index_col"]
        ).merge(
            self.land_use,
            left_on=self.params["proto_households"]["zone_col"],
            right_on=self.model_settings["zone_id_names"]["index_col"],
        )

        perid = self.params["proto_persons"]["index_col"]
        persons_merged.set_index(perid, inplace=True, drop=True)
        self.proto_pop["proto_persons_merged"] = persons_merged

        # Store in pipeline
        self.state.add_table("proto_persons_merged", persons_merged)


def get_disaggregate_logsums(
<<<<<<< HEAD
    state: workflow.State, network_los: los.Network_LOS, chunk_size: int, trace_hh_id
=======
    state: workflow.State, network_los, chunk_size, trace_hh_id
>>>>>>> 027a5758
):
    logsums = {}
    persons_merged = state.get_dataframe("proto_persons_merged").sort_index(
        inplace=False
    )
    disagg_model_settings = read_disaggregate_accessibility_yaml(
        state, "disaggregate_accessibility.yaml"
    )

    for model_name in [
        "workplace_location",
        "school_location",
        "non_mandatory_tour_destination",
    ]:
        trace_label = tracing.extend_trace_label(model_name, "accessibilities")
<<<<<<< HEAD
        print(f"Running model {trace_label}")

        model_settings = TourLocationComponentSettings.read_settings_file(
            state.filesystem, model_name + ".yaml"
        )
        model_settings.SAMPLE_SIZE = disagg_model_settings.get(
=======
        print("Running model {}".format(trace_label))
        model_settings = state.filesystem.read_model_settings(model_name + ".yaml")
        model_settings["SAMPLE_SIZE"] = disagg_model_settings.get(
>>>>>>> 027a5758
            "DESTINATION_SAMPLE_SIZE"
        )
        estimator = estimation.manager.begin_estimation(state, trace_label)
        if estimator:
            location_choice.write_estimation_specs(
                state, estimator, model_settings, model_name + ".yaml"
            )

        # Append table references in settings with "proto_"
        # This avoids having to make duplicate copies of config files for disagg accessibilities
        model_settings = util.suffix_tables_in_settings(model_settings)
        model_settings.CHOOSER_ID_COLUMN = "proto_person_id"

        # Include the suffix tags to pass onto downstream logsum models (e.g., tour mode choice)
        if model_settings.LOGSUM_SETTINGS:
            suffixes = util.concat_suffix_dict(disagg_model_settings.get("suffixes"))
            suffixes.insert(0, str(model_settings.LOGSUM_SETTINGS))
            model_settings.LOGSUM_SETTINGS = " ".join(suffixes)

        if model_name != "non_mandatory_tour_destination":
            spc = shadow_pricing.load_shadow_price_calculator(state, model_settings)
            # explicitly turning off shadow pricing for disaggregate accessibilities
            spc.use_shadow_pricing = False
            # filter to only workers or students
            chooser_filter_column = model_settings.CHOOSER_FILTER_COLUMN_NAME
            choosers = persons_merged[persons_merged[chooser_filter_column]]

            # run location choice and return logsums
            _logsums, _ = location_choice.run_location_choice(
                state,
                choosers,
                network_los,
                shadow_price_calculator=spc,
                want_logsums=True,
                want_sample_table=True,
                estimator=estimator,
                model_settings=model_settings,
                chunk_size=chunk_size,
                chunk_tag=trace_label,
                trace_label=trace_label,
                skip_choice=True,
            )

            # Merge onto persons
            if _logsums is not None and len(_logsums.index) > 0:
                keep_cols = list(set(_logsums.columns).difference(choosers.columns))
                logsums[model_name] = persons_merged.merge(
                    _logsums[keep_cols], on="proto_person_id"
                )

        else:
            tours = state.get_dataframe("proto_tours")
            tours = tours[tours.tour_category == "non_mandatory"]

            _logsums, _ = tour_destination.run_tour_destination(
                state,
                tours,
                persons_merged,
                want_logsums=True,
                want_sample_table=True,
                model_settings=model_settings,
                network_los=network_los,
                estimator=estimator,
                trace_label=trace_label,
                skip_choice=True,
            )

            # Merge onto persons & tours
            if _logsums is not None and len(_logsums.index) > 0:
                tour_logsums = tours.merge(
                    _logsums["logsums"].to_frame(), left_index=True, right_index=True
                )
                keep_cols = list(
                    set(tour_logsums.columns).difference(persons_merged.columns)
                )
                logsums[model_name] = persons_merged.merge(
                    tour_logsums[keep_cols], on="proto_person_id"
                )

    return logsums


@workflow.step
def initialize_proto_population(
    state: workflow.State,
    network_los: los.Network_LOS,
) -> None:
    # Synthesize the proto-population
    ProtoPop(state, network_los, state.settings.chunk_size)
    return


@workflow.step
def compute_disaggregate_accessibility(
    state: workflow.State,
    network_los: los.Network_LOS,
) -> None:
    """
    Compute enhanced disaggregate accessibility for user specified population segments,
    as well as each zone in land use file using expressions from accessibility_spec.

    """
    tables_prior = list(state.existing_table_status)

    # Re-Register tables in this step, necessary for multiprocessing
    for tablename in ["proto_households", "proto_persons", "proto_tours"]:
        df = state.get_dataframe(tablename)
        traceables = state.tracing.traceable_tables
        if tablename not in state.get_rn_generator().channels:
            state.get_rn_generator().add_channel(tablename, df)
        if tablename not in traceables:
            state.tracing.traceable_tables = traceables + [tablename]
            state.tracing.register_traceable_table(tablename, df)
        del df

    # Run location choice
    logsums = get_disaggregate_logsums(
        state,
        network_los,
        state.settings.chunk_size,
        state.settings.trace_hh_id,
    )
    logsums = {k + "_accessibility": v for k, v in logsums.items()}

    # Combined accessibility table
    # Setup dict for fixed location accessibilities
    access_list = []
    for k, df in logsums.items():
        if "non_mandatory_tour_destination" in k:
            # cast non-mandatory purposes to wide
            df = pd.pivot(
                df,
                index=["proto_household_id", "proto_person_id"],
                columns="tour_type",
                values="logsums",
            )
            df.columns = ["_".join([str(x), "accessibility"]) for x in df.columns]
            access_list.append(df)
        else:
            access_list.append(
                df[["proto_household_id", "logsums"]].rename(columns={"logsums": k})
            )
    # Merge to wide data frame. Merged on household_id, logsums are at household level
    access_df = reduce(
        lambda x, y: pd.merge(x, y, on="proto_household_id", how="outer"), access_list
    )

    # Merge in the proto pop data and inject it
    access_df = (
        access_df.merge(
            state.get_dataframe("proto_persons_merged").reset_index(),
            on="proto_household_id",
        )
        .set_index("proto_person_id")
        .sort_index()
    )

    logsums["proto_disaggregate_accessibility"] = access_df

<<<<<<< HEAD
    # Drop any tables prematurely created
    for tablename in [
        "school_destination_size",
        "workplace_destination_size",
    ]:
        state.drop_table(tablename)

=======
>>>>>>> 027a5758
    for ch in list(state.get_rn_generator().channels.keys()):
        state.get_rn_generator().drop_channel(ch)

    # Drop any prematurely added traceables
    for trace in [x for x in state.tracing.traceable_tables if "proto_" not in x]:
        state.tracing.deregister_traceable_table(trace)

    # # need to clear any premature tables that were added during the previous run
    for name in list(state.existing_table_status):
        if name not in tables_prior:
            state.drop_table(name)
<<<<<<< HEAD
    # orca._TABLES.clear()
    # for name, func in inject._DECORATED_TABLES.items():
    #     logger.debug("reinject decorated table %s" % name)
    #     orca.add_table(name, func)
=======
>>>>>>> 027a5758

    # Inject accessibility results into pipeline
    for k, df in logsums.items():
        state.add_table(k, df)

    return<|MERGE_RESOLUTION|>--- conflicted
+++ resolved
@@ -14,10 +14,7 @@
 from activitysim.abm.models.util import tour_destination
 from activitysim.abm.tables import shadow_pricing
 from activitysim.core import estimation, los, tracing, util, workflow
-<<<<<<< HEAD
 from activitysim.core.configuration.logit import TourLocationComponentSettings
-=======
->>>>>>> 027a5758
 from activitysim.core.expressions import assign_columns
 
 logger = logging.getLogger(__name__)
@@ -94,11 +91,7 @@
         add_size_tables = self.model_settings.get("add_size_tables", True)
         if add_size_tables:
             # warnings.warn(f"Calling add_size_tables from initialize will be removed in the future.", FutureWarning)
-<<<<<<< HEAD
-            shadow_pricing._add_size_tables(
-=======
             shadow_pricing.add_size_tables(
->>>>>>> 027a5758
                 state, self.model_settings.get("suffixes"), scale=False
             )
 
@@ -583,11 +576,7 @@
 
 
 def get_disaggregate_logsums(
-<<<<<<< HEAD
     state: workflow.State, network_los: los.Network_LOS, chunk_size: int, trace_hh_id
-=======
-    state: workflow.State, network_los, chunk_size, trace_hh_id
->>>>>>> 027a5758
 ):
     logsums = {}
     persons_merged = state.get_dataframe("proto_persons_merged").sort_index(
@@ -603,18 +592,12 @@
         "non_mandatory_tour_destination",
     ]:
         trace_label = tracing.extend_trace_label(model_name, "accessibilities")
-<<<<<<< HEAD
         print(f"Running model {trace_label}")
 
         model_settings = TourLocationComponentSettings.read_settings_file(
             state.filesystem, model_name + ".yaml"
         )
         model_settings.SAMPLE_SIZE = disagg_model_settings.get(
-=======
-        print("Running model {}".format(trace_label))
-        model_settings = state.filesystem.read_model_settings(model_name + ".yaml")
-        model_settings["SAMPLE_SIZE"] = disagg_model_settings.get(
->>>>>>> 027a5758
             "DESTINATION_SAMPLE_SIZE"
         )
         estimator = estimation.manager.begin_estimation(state, trace_label)
@@ -774,16 +757,6 @@
 
     logsums["proto_disaggregate_accessibility"] = access_df
 
-<<<<<<< HEAD
-    # Drop any tables prematurely created
-    for tablename in [
-        "school_destination_size",
-        "workplace_destination_size",
-    ]:
-        state.drop_table(tablename)
-
-=======
->>>>>>> 027a5758
     for ch in list(state.get_rn_generator().channels.keys()):
         state.get_rn_generator().drop_channel(ch)
 
@@ -795,13 +768,6 @@
     for name in list(state.existing_table_status):
         if name not in tables_prior:
             state.drop_table(name)
-<<<<<<< HEAD
-    # orca._TABLES.clear()
-    # for name, func in inject._DECORATED_TABLES.items():
-    #     logger.debug("reinject decorated table %s" % name)
-    #     orca.add_table(name, func)
-=======
->>>>>>> 027a5758
 
     # Inject accessibility results into pipeline
     for k, df in logsums.items():
