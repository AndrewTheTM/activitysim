from __future__ import annotations

import datetime
import os
from pathlib import Path

import pandas as pd
import platformdirs
import pytest

from activitysim.core import workflow


@pytest.fixture(scope="module")
def est_data():
    cwd = os.getcwd()
    working_dir = Path(platformdirs.user_cache_dir(appname="ActivitySim")).joinpath(
        f"estimation-test-base"
    )
    working_dir.mkdir(parents=True, exist_ok=True)
    os.chdir(working_dir)
    if not working_dir.joinpath("success.txt").exists():
        import activitysim.abm

        state = workflow.create_example("example_estimation_sf", directory=working_dir)
        state.run.all()
        working_dir.joinpath("success.txt").write_text(
            datetime.datetime.now().strftime("%Y/%m/%d %H:%M:%S.%f")
        )

    os.chdir(working_dir.joinpath("example_estimation_sf"))
    yield str(working_dir.joinpath("example_estimation_sf"))

    os.chdir(cwd)


def _regression_check(dataframe_regression, df, basename=None, rtol=None):
    if rtol is None:
        rtol = 0.1
    dataframe_regression.check(
        df.select_dtypes("number")
        .drop(columns=["holdfast"], errors="ignore")
        .clip(-9e9, 9e9),
        # pandas 1.3 handles int8 dtypes as actual numbers, so holdfast needs to be dropped manually
        # we're dropping it not adding to the regression check so older pandas will also work.
        basename=basename,
        default_tolerance=dict(atol=1e-6, rtol=rtol)
        # can set a little loose, as there is sometimes a little variance in these
        # results when switching backend implementations. We're checking all
        # the parameters and the log likelihood, so modest variance in individual
        # parameters, especially those with high std errors, is not problematic.
    )


@pytest.mark.parametrize(
    "name,method",
    [
        ("free_parking", "BHHH"),
        ("mandatory_tour_frequency", "SLSQP"),
        ("joint_tour_frequency", "SLSQP"),
        ("joint_tour_composition", "SLSQP"),
        ("joint_tour_participation", "SLSQP"),
        ("mandatory_tour_frequency", "BHHH"),
        ("atwork_subtour_frequency", "SLSQP"),
        ("auto_ownership", "BHHH"),
        ("trip_mode_choice", "SLSQP"),
    ],
)
def test_simple_simulate(est_data, num_regression, dataframe_regression, name, method):
    from activitysim.estimation.larch import component_model

    m = component_model(name)
    m.load_data()
    m.doctor(repair_ch_av="-")
    loglike_prior = m.loglike()
    r = m.maximize_loglike(method=method, options={"maxiter": 1000})
    num_regression.check(
        {"loglike_prior": loglike_prior, "loglike_converge": r.loglike},
        basename=f"test_simple_simulate_{name}_{method}_loglike",
        default_tolerance=dict(atol=1e-6, rtol=1e-3),
    )
    _regression_check(dataframe_regression, m.pf)


@pytest.mark.parametrize(
    "name,method,rtol",
    [
        ("workplace_location", "SLSQP", None),
        ("school_location", "SLSQP", None),
        ("non_mandatory_tour_destination", "SLSQP", None),
        ("atwork_subtour_destination", "BHHH", None),
        ("trip_destination", "SLSQP", 0.12),
        # trip_destination model has unusual parameter variance on a couple
        # parameters when switching platforms, possibly related to default data
        # types and high standard errors.  Most parameters and the overall
        # log likelihoods behave fine, suggesting it is just a numerical
        # precision issue.
    ],
)
def test_location_model(
    est_data, num_regression, dataframe_regression, name, method, rtol
):
    from activitysim.estimation.larch import component_model, update_size_spec

    m, data = component_model(name, return_data=True)
    m.load_data()
    loglike_prior = m.loglike()
    r = m.maximize_loglike(method=method, options={"maxiter": 1000})
    num_regression.check(
        {"loglike_prior": loglike_prior, "loglike_converge": r.loglike},
        basename=f"test_loc_{name}_loglike",
    )
    _regression_check(dataframe_regression, m.pf, rtol=rtol)
    size_spec = update_size_spec(
        m,
        data,
        result_dir=None,
        output_file=None,
    )
    dataframe_regression.check(
        size_spec,
        basename=f"test_loc_{name}_size_spec",
        default_tolerance=dict(atol=1e-6, rtol=5e-2)
        # set a little loose, as there is sometimes a little variance in these
        # results when switching backend implementations.
    )


@pytest.mark.parametrize(
    "name,method",
    [
        ("non_mandatory_tour_scheduling", "SLSQP"),
        ("joint_tour_scheduling", "SLSQP"),
<<<<<<< HEAD
        # ("atwork_subtour_scheduling", "SLSQP"),  # TODO: needs a fix, this test is unstable, probably the test data is poor
=======
        # ("atwork_subtour_scheduling", "SLSQP"),  # TODO this test is unstable, needs to be updated with better data
>>>>>>> a7930945
        ("mandatory_tour_scheduling_work", "SLSQP"),
        ("mandatory_tour_scheduling_school", "SLSQP"),
    ],
)
def test_scheduling_model(est_data, num_regression, dataframe_regression, name, method):
    from activitysim.estimation.larch import component_model

    m, data = component_model(name, return_data=True)
    m.load_data()
    m.doctor(repair_ch_av="-")
    loglike_prior = m.loglike()
    r = m.maximize_loglike(method=method)
    num_regression.check(
        {"loglike_prior": loglike_prior, "loglike_converge": r.loglike},
        basename=f"test_{name}_loglike",
    )
    _regression_check(dataframe_regression, m.pf)


def test_stop_freq_model(est_data, num_regression, dataframe_regression):
    from activitysim.estimation.larch import component_model

    name = "stop_frequency"
    m, data = component_model(name, return_data=True)
    m.load_data()
    loglike_prior = m.loglike()
    r = m.maximize_loglike()
    num_regression.check(
        {"loglike_prior": loglike_prior, "loglike_converge": r.loglike},
        basename=f"test_{name}_loglike",
    )
    _regression_check(dataframe_regression, m.pf)


def test_workplace_location(est_data, num_regression, dataframe_regression):
    from activitysim.estimation.larch import component_model, update_size_spec

    m, data = component_model("workplace_location", return_data=True)
    m.load_data()
    loglike_prior = m.loglike()
    r = m.maximize_loglike(method="SLSQP")
    num_regression.check(
        {"loglike_prior": loglike_prior, "loglike_converge": r.loglike},
        basename="test_workplace_location_loglike",
    )
    _regression_check(dataframe_regression, m.pf)
    size_spec = update_size_spec(
        m,
        data,
        result_dir=None,
        output_file=None,
    )
    dataframe_regression.check(
        size_spec,
        basename="test_workplace_location_size_spec",
        default_tolerance=dict(atol=1e-6, rtol=1e-2),
    )


def test_school_location(est_data, num_regression, dataframe_regression):
    from activitysim.estimation.larch import component_model, update_size_spec

    m, data = component_model("school_location", return_data=True)
    m.load_data()
    loglike_prior = m.loglike()
    r = m.maximize_loglike(method="BHHH")
    num_regression.check(
        {"loglike_prior": loglike_prior, "loglike_converge": r.loglike},
        basename="test_school_location_loglike",
    )
    _regression_check(dataframe_regression, m.pf)
    size_spec = update_size_spec(
        m,
        data,
        result_dir=None,
        output_file=None,
    )
    dataframe_regression.check(
        size_spec,
        basename="test_school_location_size_spec",
        default_tolerance=dict(atol=1e-6, rtol=1e-2),
    )


def test_cdap_model(est_data, num_regression, dataframe_regression):
    from activitysim.estimation.larch.cdap import cdap_model

    m = cdap_model()
    m.load_data()
    loglike_prior = m.loglike()
    r = m.maximize_loglike(method="SLSQP", options={"maxiter": 1000})
    num_regression.check(
        {"loglike_prior": loglike_prior, "loglike_converge": r.loglike},
        basename="test_cdap_model_loglike",
    )
    _regression_check(dataframe_regression, m.pf)


def test_nonmand_and_joint_tour_dest_choice(
    est_data, num_regression, dataframe_regression
):
    from activitysim.estimation.larch import component_model

    modelname = ("non_mandatory_tour_destination", "joint_tour_destination")
    m, d = component_model(modelname, return_data=True)
    m.load_data()
    m.doctor(repair_ch_av="-")
    loglike_prior = m.loglike()
    r = m.maximize_loglike(method="SLSQP", options={"maxiter": 1000})
    num_regression.check(
        {"loglike_prior": loglike_prior, "loglike_converge": r.loglike},
        basename="test_nonmand_and_joint_tour_dest_choice_loglike",
    )
    _regression_check(dataframe_regression, m.pf)


def test_tour_and_subtour_mode_choice(est_data, num_regression, dataframe_regression):
    from activitysim.estimation.larch.mode_choice import (
        atwork_subtour_mode_choice_model,
        tour_mode_choice_model,
    )

    m = tour_mode_choice_model()
    s = atwork_subtour_mode_choice_model()
    m.extend(s)  # join the atwork subtour model to the main group
    m.load_data()
    m.doctor(repair_ch_av="-")
    loglike_prior = m.loglike()
    r = m.maximize_loglike(method="SLSQP", options={"maxiter": 1000})
    num_regression.check(
        {"loglike_prior": loglike_prior, "loglike_converge": r.loglike},
        basename="test_tour_mode_choice_loglike",
    )
    _regression_check(dataframe_regression, m.pf)


def test_nonmand_tour_freq(est_data, num_regression, dataframe_regression):
    from activitysim.estimation.larch.nonmand_tour_freq import nonmand_tour_freq_model

    m = nonmand_tour_freq_model(condense_parameters=True)
    loglike_prior = {}
    expected_n_params = {
        "PTYPE_FULL": 72,
        "PTYPE_PART": 51,
        "PTYPE_UNIVERSITY": 70,
        "PTYPE_NONWORK": 77,
        "PTYPE_RETIRED": 53,
        "PTYPE_DRIVING": 43,
        "PTYPE_SCHOOL": 34,
        "PTYPE_PRESCHOOL": 25,
    }
    for segment_name in m:
        m[segment_name].load_data()
        m[segment_name].doctor(repair_ch_av="-")
        loglike_prior[segment_name] = m[segment_name].loglike()
        assert len(m[segment_name].pf) == expected_n_params[segment_name]
        assert len(m[segment_name].utility_ca) == 210
    r = {}
    for segment_name in m:
        r[segment_name] = m[segment_name].maximize_loglike(
            method="SLSQP", options={"maxiter": 1000}
        )
    loglike_priors = [value for key, value in sorted(loglike_prior.items())]
    loglike_converge = [value.loglike for key, value in sorted(r.items())]
    num_regression.check(
        {"loglike_prior": loglike_priors, "loglike_converge": loglike_converge},
        basename="test_nonmand_tour_freq_loglike",
    )
    _regression_check(dataframe_regression, pd.concat([x.pf for x in m.values()]))


def test_nonmand_tour_freq_not_condensed(
    est_data, num_regression, dataframe_regression
):
    from activitysim.estimation.larch.nonmand_tour_freq import nonmand_tour_freq_model

    m = nonmand_tour_freq_model(condense_parameters=False)
    for segment_name in m:
        assert len(m[segment_name].pf) == 210
        assert len(m[segment_name].utility_ca) == 210<|MERGE_RESOLUTION|>--- conflicted
+++ resolved
@@ -131,11 +131,7 @@
     [
         ("non_mandatory_tour_scheduling", "SLSQP"),
         ("joint_tour_scheduling", "SLSQP"),
-<<<<<<< HEAD
-        # ("atwork_subtour_scheduling", "SLSQP"),  # TODO: needs a fix, this test is unstable, probably the test data is poor
-=======
         # ("atwork_subtour_scheduling", "SLSQP"),  # TODO this test is unstable, needs to be updated with better data
->>>>>>> a7930945
         ("mandatory_tour_scheduling_work", "SLSQP"),
         ("mandatory_tour_scheduling_school", "SLSQP"),
     ],
